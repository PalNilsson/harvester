--- conflicted
+++ resolved
@@ -200,7 +200,6 @@
                     # request kill
                     if messenger.kill_requested(workSpec):
                         self.dbProxy.kill_worker(workSpec.workerID)
-<<<<<<< HEAD
 
                     try:
                         # check if the queue configuration requires checking for worker heartbeat
@@ -211,11 +210,9 @@
                         # heartbeat is requested for the queue, but not up to date: worker needs to be killed
                         self.dbProxy.kill_worker(workSpec.workerID)
 
-=======
                     # get work attributes
                     workAttributes = messenger.get_work_attributes(workSpec)
                     retMap[workerID]['workAttributes'] = workAttributes
->>>>>>> f562daea
                     # get output files
                     filesToStageOut = messenger.get_files_to_stage_out(workSpec)
                     retMap[workerID]['filesToStageOut'] = filesToStageOut
