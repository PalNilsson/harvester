import time
import datetime
import collections
import random
from future.utils import iteritems

from pandaharvester.harvesterconfig import harvester_config
from pandaharvester.harvestercore import core_utils
from pandaharvester.harvestercore.db_proxy_pool import DBProxyPool as DBProxy
from pandaharvester.harvestercore.work_spec import WorkSpec
from pandaharvester.harvestercore.plugin_factory import PluginFactory
from pandaharvester.harvesterbody.agent_base import AgentBase
from pandaharvester.harvestercore.pilot_errors import PilotErrors
from pandaharvester.harvestercore.fifos import MonitorFIFO
from pandaharvester.harvestermisc.apfmon import Apfmon

# logger
_logger = core_utils.setup_logger('monitor')


# propagate important checkpoints to panda
class Monitor(AgentBase):
    # constructor
    def __init__(self, queue_config_mapper, single_mode=False):
        AgentBase.__init__(self, single_mode)
        self.queueConfigMapper = queue_config_mapper
        self.dbProxy = DBProxy()
        self.pluginFactory = PluginFactory()
        self.startTimestamp = time.time()
        self.monitor_fifo = MonitorFIFO()
        self.apfmon = Apfmon(self.queueConfigMapper)

    # main loop
    def run(self):
        lockedBy = 'monitor-{0}'.format(self.get_pid())
        # init messengers
        for queueConfig in self.queueConfigMapper.get_all_queues().values():
            # just import for module initialization
            self.pluginFactory.get_plugin(queueConfig.messenger)
        # main
        try:
            fifoSleepTimeMilli = harvester_config.monitor.fifoSleepTimeMilli
        except AttributeError:
            fifoSleepTimeMilli = 5000
        try:
            fifoCheckDuration = harvester_config.monitor.fifoCheckDuration
        except AttributeError:
            fifoCheckDuration = 30
        try:
            fifoMaxWorkersPerChunk = harvester_config.monitor.fifoMaxWorkersPerChunk
        except AttributeError:
            fifoMaxWorkersPerChunk = 500
        try:
            fifoProtectiveDequeue = harvester_config.monitor.fifoProtectiveDequeue
        except AttributeError:
            fifoProtectiveDequeue = True
        last_DB_cycle_timestamp = 0
        monitor_fifo = self.monitor_fifo
        sleepTime = (fifoSleepTimeMilli / 1000.0) \
                        if monitor_fifo.enabled else harvester_config.monitor.sleepTime
        adjusted_sleepTime = sleepTime
        if monitor_fifo.enabled:
            monitor_fifo.restore()
        while True:
            sw_main = core_utils.get_stopwatch()
            mainLog = self.make_logger(_logger, 'id={0}'.format(lockedBy), method_name='run')
            mainLog.debug('start a monitor cycle')
            if time.time() >= last_DB_cycle_timestamp + harvester_config.monitor.sleepTime and \
                    not (monitor_fifo.enabled and self.singleMode):
                # run with workers from DB
                sw_db = core_utils.get_stopwatch()
                mainLog.debug('starting run with DB')
                mainLog.debug('getting workers to monitor')
                workSpecsPerQueue = self.dbProxy.get_workers_to_update(harvester_config.monitor.maxWorkers,
                                                                       harvester_config.monitor.checkInterval,
                                                                       harvester_config.monitor.lockInterval,
                                                                       lockedBy)
                mainLog.debug('got {0} queues'.format(len(workSpecsPerQueue)))
                # loop over all workers
                for queueName, configIdWorkSpecs in iteritems(workSpecsPerQueue):
                    for configID, workSpecsList in iteritems(configIdWorkSpecs):
                        retVal = self.monitor_agent_core(lockedBy, queueName, workSpecsList, config_id=configID)
                        if monitor_fifo.enabled and retVal is not None:
                            workSpecsToEnqueue, workSpecsToEnqueueToHead, timeNow_timestamp, fifoCheckInterval = retVal
                            if workSpecsToEnqueue:
                                mainLog.debug('putting workers to FIFO')
                                try:
                                    score = fifoCheckInterval + timeNow_timestamp
                                    monitor_fifo.put((queueName, workSpecsToEnqueue), score)
                                    mainLog.info('put workers of {0} to FIFO with score {1}'.format(queueName, score))
                                except Exception as errStr:
                                    mainLog.error('failed to put object from FIFO: {0}'.format(errStr))
                            if workSpecsToEnqueueToHead:
                                mainLog.debug('putting workers to FIFO head')
                                try:
                                    score = fifoCheckInterval - timeNow_timestamp
                                    monitor_fifo.put((queueName, workSpecsToEnqueueToHead), score)
                                    mainLog.info('put workers of {0} to FIFO with score {1}'.format(queueName, score))
                                except Exception as errStr:
                                    mainLog.error('failed to put object from FIFO head: {0}'.format(errStr))
                last_DB_cycle_timestamp = time.time()
                if sw_db.get_elapsed_time_in_sec() > harvester_config.monitor.lockInterval:
                    mainLog.warning('a single DB cycle was longer than lockInterval ' + sw_db.get_elapsed_time())
                else:
                    mainLog.debug('done a DB cycle' + sw_db.get_elapsed_time())
                mainLog.debug('ended run with DB')
            elif monitor_fifo.enabled:
                # run with workers from FIFO
                sw = core_utils.get_stopwatch()
                n_loops = 0
                n_loops_hit = 0
                last_fifo_cycle_timestamp = time.time()
                to_break = False
                obj_dequeued_id_list = []
                obj_to_enqueue_dict = collections.defaultdict(lambda: [[], 0, 0])
                obj_to_enqueue_to_head_dict = collections.defaultdict(lambda: [[], 0, 0])
                remaining_obj_to_enqueue_dict = {}
                remaining_obj_to_enqueue_to_head_dict = {}
                n_chunk_peeked_stat, sum_overhead_time_stat = 0, 0.0
                while time.time() < last_fifo_cycle_timestamp + fifoCheckDuration:
                    sw.reset()
                    n_loops += 1
                    retVal, overhead_time = monitor_fifo.to_check_workers()
                    if overhead_time is not None:
                        n_chunk_peeked_stat += 1
                        sum_overhead_time_stat += overhead_time
                    if retVal:
                        # check fifo size
                        fifo_size = monitor_fifo.size()
                        mainLog.debug('FIFO size is {0}'.format(fifo_size))
                        mainLog.debug('starting run with FIFO')
                        try:
                            obj_gotten = monitor_fifo.get(timeout=1, protective=fifoProtectiveDequeue)
                        except Exception as errStr:
                            mainLog.error('failed to get object from FIFO: {0}'.format(errStr))
                        else:
                            if obj_gotten is not None:
                                sw_fifo = core_utils.get_stopwatch()
                                if fifoProtectiveDequeue:
                                    obj_dequeued_id_list.append(obj_gotten.id)
                                queueName, workSpecsList = obj_gotten.item
                                mainLog.debug('got a chunk of {0} workers of {1} from FIFO'.format(len(workSpecsList), queueName) + sw.get_elapsed_time())
                                sw.reset()
                                configID = None
                                for workSpecs in workSpecsList:
                                    if configID is None and len(workSpecs) > 0:
                                        configID = workSpecs[0].configID
                                    for workSpec in workSpecs:
                                        if workSpec.pandaid_list is None:
                                            _jobspec_list = workSpec.get_jobspec_list()
                                            if _jobspec_list is not None:
                                                workSpec.pandaid_list = [j.PandaID for j in workSpec.get_jobspec_list()]
                                            else:
                                                workSpec.pandaid_list = []
                                            workSpec.force_update('pandaid_list')
                                retVal = self.monitor_agent_core(lockedBy, queueName, workSpecsList, from_fifo=True,
                                                                 config_id=configID)
                                if retVal is not None:
                                    workSpecsToEnqueue, workSpecsToEnqueueToHead, timeNow_timestamp, fifoCheckInterval = retVal
                                    try:
                                        if len(obj_to_enqueue_dict[queueName][0]) + len(workSpecsToEnqueue) <= fifoMaxWorkersPerChunk:
                                            obj_to_enqueue_dict[queueName][0].extend(workSpecsToEnqueue)
                                            obj_to_enqueue_dict[queueName][1] = max(obj_to_enqueue_dict[queueName][1], timeNow_timestamp)
                                            obj_to_enqueue_dict[queueName][2] = max(obj_to_enqueue_dict[queueName][2], fifoCheckInterval)
                                        else:
                                            to_break = True
                                            remaining_obj_to_enqueue_dict[queueName] = [workSpecsToEnqueue, timeNow_timestamp, fifoCheckInterval]
                                    except Exception as errStr:
                                        mainLog.error('failed to gather workers for FIFO: {0}'.format(errStr))
                                        to_break = True
                                    try:
                                        if len(obj_to_enqueue_to_head_dict[queueName][0]) + len(workSpecsToEnqueueToHead) <= fifoMaxWorkersPerChunk:
                                            obj_to_enqueue_to_head_dict[queueName][0].extend(workSpecsToEnqueueToHead)
                                            obj_to_enqueue_to_head_dict[queueName][1] = max(obj_to_enqueue_to_head_dict[queueName][1], timeNow_timestamp)
                                            obj_to_enqueue_to_head_dict[queueName][2] = max(obj_to_enqueue_to_head_dict[queueName][2], fifoCheckInterval)
                                        else:
                                            to_break = True
                                            remaining_obj_to_enqueue_to_head_dict[queueName] = [workSpecsToEnqueueToHead, timeNow_timestamp, fifoCheckInterval]
                                    except Exception as errStr:
                                        mainLog.error('failed to gather workers for FIFO head: {0}'.format(errStr))
                                        to_break = True
                                    mainLog.debug('checked {0} workers from FIFO'.format(len(workSpecsList)) + sw.get_elapsed_time())
                                else:
                                    mainLog.debug('monitor_agent_core returned None. Skipped putting to FIFO')
                                if sw_fifo.get_elapsed_time_in_sec() > harvester_config.monitor.lockInterval:
                                    mainLog.warning('a single FIFO cycle was longer than lockInterval ' + sw_fifo.get_elapsed_time())
                                else:
                                    mainLog.debug('done a FIFO cycle' + sw_fifo.get_elapsed_time())
                                    n_loops_hit += 1
                                if to_break:
                                    break
                            else:
                                mainLog.debug('got nothing in FIFO')
                    else:
                        mainLog.debug('workers in FIFO too young to check. Skipped')
                        if self.singleMode:
                            break
                        if overhead_time is not None:
                            time.sleep(max(-overhead_time*random.uniform(0.1, 1), adjusted_sleepTime))
                        else:
                            time.sleep(max(fifoCheckDuration*random.uniform(0.1, 1), adjusted_sleepTime))
                mainLog.debug('run {0} loops, including {1} FIFO cycles'.format(n_loops, n_loops_hit))

                # enqueue to fifo
                sw.reset()
                n_chunk_put = 0
                mainLog.debug('putting worker chunks to FIFO')
                for _dct in (obj_to_enqueue_dict, remaining_obj_to_enqueue_dict):
                    for queueName, obj_to_enqueue in iteritems(_dct):
                        try:
                            workSpecsToEnqueue, timeNow_timestamp, fifoCheckInterval = obj_to_enqueue
                            if workSpecsToEnqueue:
                                score = fifoCheckInterval + timeNow_timestamp
                                monitor_fifo.put((queueName, workSpecsToEnqueue), score)
                                n_chunk_put += 1
                                mainLog.info('put a chunk of {0} workers of {1} to FIFO with score {2}'.format(
                                                len(workSpecsToEnqueue), queueName, score))
                        except Exception as errStr:
                            mainLog.error('failed to put object from FIFO: {0}'.format(errStr))
                mainLog.debug('putting worker chunks to FIFO head')
                for _dct in (obj_to_enqueue_to_head_dict, remaining_obj_to_enqueue_to_head_dict):
                    for queueName, obj_to_enqueue_to_head in iteritems(_dct):
                        try:
                            workSpecsToEnqueueToHead, timeNow_timestamp, fifoCheckInterval = obj_to_enqueue_to_head
                            if workSpecsToEnqueueToHead:
                                score = fifoCheckInterval + timeNow_timestamp - 2**32
                                monitor_fifo.put((queueName, workSpecsToEnqueueToHead), score)
                                n_chunk_put += 1
                                mainLog.info('put a chunk of {0} workers of {1} to FIFO with score {2}'.format(
                                                len(workSpecsToEnqueueToHead), queueName, score))
                        except Exception as errStr:
                            mainLog.error('failed to put object from FIFO head: {0}'.format(errStr))
                # release protective dequeued objects
                if fifoProtectiveDequeue and len(obj_dequeued_id_list) > 0:
                    monitor_fifo.release(ids=obj_dequeued_id_list)
                mainLog.debug('put {0} worker chunks into FIFO'.format(n_chunk_put) + sw.get_elapsed_time())
                # adjust adjusted_sleepTime
                if n_chunk_peeked_stat > 0 and sum_overhead_time_stat > sleepTime:
                    speedup_factor = (sum_overhead_time_stat - sleepTime) / (n_chunk_peeked_stat * harvester_config.monitor.checkInterval)
                    speedup_factor = max(speedup_factor, 0)
                    adjusted_sleepTime = adjusted_sleepTime / (1. + speedup_factor)
                elif n_chunk_peeked_stat == 0 or sum_overhead_time_stat < 0:
                    adjusted_sleepTime = (sleepTime + adjusted_sleepTime)/2
                mainLog.debug('adjusted_sleepTime becomes {0:.3f} sec'.format(adjusted_sleepTime))
                # end run with fifo
                mainLog.debug('ended run with FIFO')

            mainLog.debug('done a monitor cycle' + sw_main.get_elapsed_time())

            # check if being terminated
            if self.terminated(adjusted_sleepTime):
                mainLog.debug('terminated')
                return


    # core of monitor agent to check workers in workSpecsList of queueName
    def monitor_agent_core(self, lockedBy, queueName, workSpecsList, from_fifo=False, config_id=None):
        tmpQueLog = self.make_logger(_logger, 'id={0} queue={1}'.format(lockedBy, queueName),
                                     method_name='run')
        # check queue
        if not self.queueConfigMapper.has_queue(queueName, config_id):
            tmpQueLog.error('config not found')
            return None
        # get queue
        queueConfig = self.queueConfigMapper.get_queue(queueName, config_id)
        # get plugins
        monCore = self.pluginFactory.get_plugin(queueConfig.monitor)
        messenger = self.pluginFactory.get_plugin(queueConfig.messenger)
        # workspec chunk of active workers
        workSpecsToEnqueue_dict = {}
        workSpecsToEnqueueToHead_dict = {}
        timeNow_timestamp = time.time()
        # get fifoCheckInterval for PQ and other fifo attributes
        try:
            fifoCheckInterval = monCore.fifoCheckInterval
        except Exception:
            if hasattr(harvester_config.monitor, 'fifoCheckInterval'):
                fifoCheckInterval = harvester_config.monitor.fifoCheckInterval
            else:
                fifoCheckInterval = harvester_config.monitor.checkInterval
        try:
            forceEnqueueInterval = harvester_config.monitor.fifoForceEnqueueInterval
        except AttributeError:
            forceEnqueueInterval = 3600
        try:
            fifoMaxPreemptInterval = harvester_config.monitor.fifoMaxPreemptInterval
        except AttributeError:
            fifoMaxPreemptInterval = 60
        # check workers
        allWorkers = [item for sublist in workSpecsList for item in sublist]
        tmpQueLog.debug('checking {0} workers'.format(len(allWorkers)))
        tmpStat, tmpRetMap = self.check_workers(monCore, messenger, allWorkers, queueConfig, tmpQueLog, from_fifo)
        if tmpStat:
            # loop over all worker chunks
            tmpQueLog.debug('update jobs and workers')
            iWorker = 0
            for workSpecs in workSpecsList:
                jobSpecs = None
                pandaIDsList = []
                eventsToUpdateList = []
                filesToStageOutList = dict()
                isCheckedList = []
                mapType = workSpecs[0].mapType
                # loop over workSpecs
                for workSpec in workSpecs:
                    tmpLog = self.make_logger(_logger,
                                              'id={0} workerID={1}'.format(lockedBy, workSpec.workerID),
                                              method_name='run')
                    tmpOut = tmpRetMap[workSpec.workerID]
                    newStatus = tmpOut['newStatus']
                    monStatus = tmpOut['monStatus']
                    diagMessage = tmpOut['diagMessage']
                    workAttributes = tmpOut['workAttributes']
                    eventsToUpdate = tmpOut['eventsToUpdate']
                    filesToStageOut = tmpOut['filesToStageOut']
                    eventsRequestParams = tmpOut['eventsRequestParams']
                    nJobsToReFill = tmpOut['nJobsToReFill']
                    pandaIDs = tmpOut['pandaIDs']
                    isChecked = tmpOut['isChecked']
                    tmpStr = 'newStatus={0} monitoredStatus={1} diag={2} '
                    tmpStr += 'postProcessed={3} files={4}'
                    tmpLog.debug(tmpStr.format(newStatus, monStatus, diagMessage,
                                               workSpec.is_post_processed(),
                                               str(filesToStageOut)))
                    iWorker += 1
                    # check status
                    if newStatus not in WorkSpec.ST_LIST:
                        tmpLog.error('unknown status={0}'.format(newStatus))
                        return
                    # update worker
                    workSpec.set_status(newStatus)
                    workSpec.set_work_attributes(workAttributes)
                    workSpec.set_dialog_message(diagMessage)
                    if isChecked:
                        workSpec.checkTime = datetime.datetime.utcnow()
                    isCheckedList.append(isChecked)
                    if monStatus == WorkSpec.ST_failed:
                        if not workSpec.has_pilot_error():
                            workSpec.set_pilot_error(PilotErrors.ERR_GENERALERROR, diagMessage)
                    elif monStatus == WorkSpec.ST_cancelled:
                        if not workSpec.has_pilot_error():
                            workSpec.set_pilot_error(PilotErrors.ERR_PANDAKILL, diagMessage)
                    # request events
                    if eventsRequestParams != {}:
                        workSpec.eventsRequest = WorkSpec.EV_requestEvents
                        workSpec.eventsRequestParams = eventsRequestParams
                    # jobs to refill
                    if nJobsToReFill is not None:
                        workSpec.nJobsToReFill = nJobsToReFill
                    # get associated jobs for the worker chunk
                    if workSpec.hasJob == 1 and jobSpecs is None:
                        jobSpecs = self.dbProxy.get_jobs_with_worker_id(workSpec.workerID,
                                                                        None,
                                                                        only_running=True,
                                                                        slim=True)
                    # pandaIDs for push
                    pandaIDsList.append(pandaIDs)
                    if len(eventsToUpdate) > 0:
                        eventsToUpdateList.append(eventsToUpdate)
                    if len(filesToStageOut) > 0:
<<<<<<< HEAD
                        filesToStageOutList.append(filesToStageOut)

                    # update APFMon about the change
                    # TODO: define the conditions under which a worker should be updated from monitor agent
                    # if newStatus != monStatus:
                    #   self.apfmon.update_workers([workSpec])


=======
                        filesToStageOutList[workSpec.workerID] = filesToStageOut
>>>>>>> 85c52892
                # lock workers for fifo
                if from_fifo:
                    # collect some attributes to be updated when workers are locked
                    worker_id_list = dict()
                    for workSpec, isChecked in zip(workSpecs, isCheckedList):
                        attrs = dict()
                        if isChecked:
                            attrs['checkTime'] = workSpec.checkTime
                            workSpec.force_not_update('checkTime')
                        if workSpec.has_updated_attributes():
                            attrs['lockedBy'] = lockedBy
                            workSpec.lockedBy = lockedBy
                            workSpec.force_not_update('lockedBy')
                        else:
                            attrs['lockedBy'] = None
                        worker_id_list[workSpec.workerID] = attrs
                    temRetLockWorker = self.dbProxy.lock_workers(worker_id_list,
                                                                 harvester_config.monitor.lockInterval)
                    # skip if not locked
                    if not temRetLockWorker:
                        continue
                # update jobs and workers
                if jobSpecs is not None and len(jobSpecs) > 0:
                    tmpQueLog.debug('updating {0} jobs with {1} workers'.format(len(jobSpecs), len(workSpecs)))
                    core_utils.update_job_attributes_with_workers(mapType, jobSpecs, workSpecs,
                                                                  filesToStageOutList, eventsToUpdateList)
                # update local database
                tmpRet = self.dbProxy.update_jobs_workers(jobSpecs, workSpecs, lockedBy, pandaIDsList)
                if not tmpRet:
                    for workSpec in workSpecs:
                        tmpLog = self.make_logger(_logger,
                                                  'id={0} workerID={1}'.format(lockedBy, workSpec.workerID),
                                                  method_name='run')
                        if from_fifo:
                            tmpLog.info('failed to update the DB. Maybe locked by other thread running with DB')
                        else:
                            if workSpec.status in [WorkSpec.ST_finished, WorkSpec.ST_failed, WorkSpec.ST_cancelled, WorkSpec.ST_missed]:
                                tmpLog.info('worker already in final status. Skipped')
                            else:
                                tmpLog.error('failed to update the DB. lockInterval may be too short')
                else:
                    if jobSpecs is not None:
                        for jobSpec in jobSpecs:
                            tmpLog = self.make_logger(_logger,
                                                      'id={0} PandaID={1}'.format(lockedBy, jobSpec.PandaID),
                                                      method_name='run')
                            tmpLog.debug('new status={0} subStatus={1} status_in_metadata={2}'.format(
                                jobSpec.status,
                                jobSpec.subStatus,
                                jobSpec.get_job_status_from_attributes()))
                # send ACK to workers for events and files
                if len(eventsToUpdateList) > 0 or len(filesToStageOutList) > 0:
                    for workSpec in workSpecs:
                        try:
                            messenger.acknowledge_events_files(workSpec)
                        except Exception:
                            core_utils.dump_error_message(tmpQueLog)
                            tmpQueLog.error('failed to send ACK to workerID={0}'.format(workSpec.workerID))
                # active workers for fifo
                if self.monitor_fifo.enabled and workSpecs:
                    workSpec = workSpecs[0]
                    tmpOut = tmpRetMap[workSpec.workerID]
                    newStatus = tmpOut['newStatus']
                    monStatus = tmpOut['monStatus']
                    if newStatus in [WorkSpec.ST_submitted, WorkSpec.ST_running, WorkSpec.ST_idle] \
                        and workSpec.mapType != WorkSpec.MT_MultiWorkers \
                        and workSpec.workAttributes is not None:
                        timeNow = datetime.datetime.utcnow()
                        timeNow_timestamp = time.time()
                        _bool, lastCheckAt = workSpec.get_work_params('lastCheckAt')
                        try:
                            last_check_period = timeNow_timestamp - lastCheckAt
                        except TypeError:
                            last_check_period = forceEnqueueInterval + 1.0
                        if _bool and lastCheckAt is not None and last_check_period > harvester_config.monitor.checkInterval \
                            and timeNow_timestamp - harvester_config.monitor.checkInterval > self.startTimestamp:
                            tmpQueLog.warning('last check period of workerID={0} is {1} sec, longer than monitor checkInterval'.format(
                                                workSpec.workerID, last_check_period))
                        if (from_fifo) \
                            or (not from_fifo
                                and timeNow_timestamp - harvester_config.monitor.sleepTime > self.startTimestamp
                                and last_check_period > forceEnqueueInterval):
                            if not from_fifo:
                                tmpQueLog.warning('last check period of workerID={0} is {1} sec, longer than monitor forceEnqueueInterval. Enqueue the worker by force'.format(
                                                    workSpec.workerID, last_check_period))
                            workSpec.set_work_params({'lastCheckAt': timeNow_timestamp})
                            workSpec.lockedBy = None
                            workSpec.force_update('lockedBy')
                            if monStatus in [WorkSpec.ST_finished, WorkSpec.ST_failed, WorkSpec.ST_cancelled]:
                                _bool, startFifoPreemptAt = workSpec.get_work_params('startFifoPreemptAt')
                                if not _bool or startFifoPreemptAt is None:
                                    startFifoPreemptAt = timeNow_timestamp
                                    workSpec.set_work_params({'startFifoPreemptAt': startFifoPreemptAt})
                                tmpQueLog.debug('workerID={0} , startFifoPreemptAt: {1}'.format(workSpec.workerID, startFifoPreemptAt))
                                if timeNow_timestamp - startFifoPreemptAt < fifoMaxPreemptInterval:
                                    workSpecsToEnqueueToHead_dict[workSpec.workerID] = workSpecs
                                else:
                                    workSpec.set_work_params({'startFifoPreemptAt': timeNow_timestamp})
                                    workSpec.modificationTime = timeNow
                                    workSpec.force_update('modificationTime')
                                    workSpecsToEnqueue_dict[workSpec.workerID] = workSpecs
                            else:
                                workSpec.modificationTime = timeNow
                                workSpec.force_update('modificationTime')
                                workSpecsToEnqueue_dict[workSpec.workerID] = workSpecs
        else:
            tmpQueLog.error('failed to check workers')
        workSpecsToEnqueue = list(workSpecsToEnqueue_dict.values())
        workSpecsToEnqueueToHead = list(workSpecsToEnqueueToHead_dict.values())
        retVal = workSpecsToEnqueue, workSpecsToEnqueueToHead, timeNow_timestamp, fifoCheckInterval
        tmpQueLog.debug('done')
        return retVal


    # wrapper for checkWorkers
    def check_workers(self, mon_core, messenger, all_workers, queue_config, tmp_log, from_fifo):
        # check timeout value
        try:
            checkTimeout = mon_core.checkTimeout
        except Exception:
            try:
                checkTimeout = harvester_config.monitor.checkTimeout
            except Exception:
                checkTimeout = None
        workersToCheck = []
        retMap = dict()
        for workSpec in all_workers:
            eventsRequestParams = {}
            eventsToUpdate = []
            pandaIDs = []
            workStatus = None
            workAttributes = None
            filesToStageOut = []
            nJobsToReFill = None
            # job-level late binding
            if workSpec.hasJob == 0 and workSpec.mapType != WorkSpec.MT_NoJob:
                # check if job is requested
                jobRequested = messenger.job_requested(workSpec)
                if jobRequested:
                    # set ready when job is requested
                    workStatus = WorkSpec.ST_ready
                else:
                    workStatus = workSpec.status
            elif workSpec.nJobsToReFill in [0, None]:
                # check if job is requested to refill free slots
                jobRequested = messenger.job_requested(workSpec)
                if jobRequested:
                    nJobsToReFill = jobRequested
                workersToCheck.append(workSpec)
            else:
                workersToCheck.append(workSpec)
            # add
            retMap[workSpec.workerID] = {'newStatus': workStatus,
                                         'monStatus': workStatus,
                                         'workAttributes': workAttributes,
                                         'filesToStageOut': filesToStageOut,
                                         'eventsRequestParams': eventsRequestParams,
                                         'eventsToUpdate': eventsToUpdate,
                                         'diagMessage': '',
                                         'pandaIDs': pandaIDs,
                                         'nJobsToReFill': nJobsToReFill,
                                         'isChecked': True}
        # check workers
        tmp_log.debug('checking workers with plugin')
        try:
            tmpStat, tmpOut = mon_core.check_workers(workersToCheck)
            if not tmpStat:
                tmp_log.error('failed to check workers with: {0}'.format(tmpOut))
            else:
                tmp_log.debug('checked')
                timeNow = datetime.datetime.utcnow()
                for workSpec, (newStatus, diagMessage) in zip(workersToCheck, tmpOut):
                    workerID = workSpec.workerID
                    tmp_log.debug('Going to check workerID={0}'.format(workerID))
                    pandaIDs = []
                    if workerID in retMap:
                        # failed to check status
                        if newStatus is None:
                            tmp_log.warning('Failed to check workerID={0} with {1}'.format(workerID, diagMessage))
                            retMap[workerID]['isChecked'] = False
                            # set status
                            if workSpec.checkTime is not None and checkTimeout is not None and \
                                    timeNow - workSpec.checkTime > datetime.timedelta(seconds=checkTimeout):
                                # kill due to timeout
                                tmp_log.debug('kill workerID={0} due to continuous check failure'.format(workerID))
                                self.dbProxy.kill_worker(workSpec.workerID)
                                newStatus = WorkSpec.ST_cancelled
                                diagMessage = 'killed due to continuous check failure. ' + diagMessage
                                workSpec.set_pilot_error(PilotErrors.ERR_FAILEDBYSERVER, diagMessage)
                            else:
                                # use original status
                                newStatus = workSpec.status
                        # request kill
                        if messenger.kill_requested(workSpec):
                            tmp_log.debug('kill workerID={0} as requested'.format(workerID))
                            self.dbProxy.kill_worker(workSpec.workerID)

                        # expired heartbeat - only when requested in the configuration
                        try:
                            # check if the queue configuration requires checking for worker heartbeat
                            worker_heartbeat_limit = int(queue_config.messenger['worker_heartbeat'])
                        except (AttributeError, KeyError):
                            worker_heartbeat_limit = None
                        tmp_log.debug(
                            'workerID={0} heartbeat limit is configured to {1}'.format(workerID,
                                                                                       worker_heartbeat_limit))
                        if worker_heartbeat_limit:
                            if messenger.is_alive(workSpec, worker_heartbeat_limit):
                                tmp_log.debug('heartbeat for workerID={0} is valid'.format(workerID))
                            else:
                                tmp_log.debug('heartbeat for workerID={0} expired: sending kill request'.format(
                                    workerID))
                                self.dbProxy.kill_worker(workSpec.workerID)

                        # get work attributes
                        workAttributes = messenger.get_work_attributes(workSpec)
                        retMap[workerID]['workAttributes'] = workAttributes
                        # get output files
                        filesToStageOut = messenger.get_files_to_stage_out(workSpec)
                        retMap[workerID]['filesToStageOut'] = filesToStageOut
                        # get events to update
                        if workSpec.eventsRequest in [WorkSpec.EV_useEvents, WorkSpec.EV_requestEvents]:
                            eventsToUpdate = messenger.events_to_update(workSpec)
                            retMap[workerID]['eventsToUpdate'] = eventsToUpdate
                        # request events
                        if workSpec.eventsRequest == WorkSpec.EV_useEvents:
                            eventsRequestParams = messenger.events_requested(workSpec)
                            retMap[workerID]['eventsRequestParams'] = eventsRequestParams
                        # get PandaIDs for pull model
                        if workSpec.mapType == WorkSpec.MT_NoJob:
                            pandaIDs = messenger.get_panda_ids(workSpec)
                        retMap[workerID]['pandaIDs'] = pandaIDs
                        # keep original new status
                        retMap[workerID]['monStatus'] = newStatus
                        # set running or idle while there are events to update or files to stage out
                        if newStatus in [WorkSpec.ST_finished, WorkSpec.ST_failed, WorkSpec.ST_cancelled]:
                            if len(retMap[workerID]['filesToStageOut']) > 0 or \
                                            len(retMap[workerID]['eventsToUpdate']) > 0:
                                if workSpec.status == WorkSpec.ST_running:
                                    newStatus = WorkSpec.ST_running
                                else:
                                    newStatus = WorkSpec.ST_idle
                            elif not workSpec.is_post_processed():
                                if not queue_config.is_no_heartbeat_status(newStatus):
                                    # post processing unless heartbeat is suppressed
                                    jobSpecs = self.dbProxy.get_jobs_with_worker_id(workSpec.workerID,
                                                                                    None, True,
                                                                                    only_running=True,
                                                                                    slim=True)
                                    # post processing
                                    messenger.post_processing(workSpec, jobSpecs, workSpec.mapType)
                                workSpec.post_processed()
                                if workSpec.status == WorkSpec.ST_running:
                                    newStatus = WorkSpec.ST_running
                                else:
                                    newStatus = WorkSpec.ST_idle
                            # reset modification time to immediately trigger subsequent lookup
                            if not self.monitor_fifo.enabled:
                                workSpec.trigger_next_lookup()
                        retMap[workerID]['newStatus'] = newStatus
                        retMap[workerID]['diagMessage'] = diagMessage
                    else:
                        tmp_log.debug('workerID={0} not in retMap'.format(workerID))
            return True, retMap
        except Exception:
            core_utils.dump_error_message(tmp_log)
            return False, None<|MERGE_RESOLUTION|>--- conflicted
+++ resolved
@@ -358,8 +358,7 @@
                     if len(eventsToUpdate) > 0:
                         eventsToUpdateList.append(eventsToUpdate)
                     if len(filesToStageOut) > 0:
-<<<<<<< HEAD
-                        filesToStageOutList.append(filesToStageOut)
+                        filesToStageOutList[workSpec.workerID] = filesToStageOut
 
                     # update APFMon about the change
                     # TODO: define the conditions under which a worker should be updated from monitor agent
@@ -367,9 +366,6 @@
                     #   self.apfmon.update_workers([workSpec])
 
 
-=======
-                        filesToStageOutList[workSpec.workerID] = filesToStageOut
->>>>>>> 85c52892
                 # lock workers for fifo
                 if from_fifo:
                     # collect some attributes to be updated when workers are locked
