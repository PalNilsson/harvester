import time
import datetime

from pandaharvester.harvesterconfig import harvester_config
from pandaharvester.harvestercore import core_utils
from pandaharvester.harvestercore.db_proxy_pool import DBProxyPool as DBProxy
from pandaharvester.harvestercore.command_spec import CommandSpec
from pandaharvester.harvesterbody.agent_base import AgentBase
from pandaharvester.harvestercore.pilot_errors import PilotErrors

# logger
_logger = core_utils.setup_logger('propagator')

STATS_PERIOD = 300


# propagate important checkpoints to panda
class Propagator(AgentBase):
    # constructor
    def __init__(self, communicator, queue_config_mapper, single_mode=False):
        AgentBase.__init__(self, single_mode)
        self.dbProxy = DBProxy()
        self.communicator = communicator
        self.queueConfigMapper = queue_config_mapper
        self._last_stats_update = None

    # main loop
    def run(self):
        while True:
            sw = core_utils.get_stopwatch()
            mainLog = self.make_logger(_logger, 'id={0}'.format(self.get_pid()), method_name='run')
            mainLog.debug('getting jobs to propagate')
            getjobs_start = time.time()
            jobSpecs = self.dbProxy.get_jobs_to_propagate(harvester_config.propagator.maxJobs,
                                                          harvester_config.propagator.lockInterval,
                                                          harvester_config.propagator.updateInterval,
<<<<<<< HEAD
                                                          self.ident)
            getjobs_time = time.time() - getjobs_start
            mainLog.debug('got {0} jobs in {1} sec.'.format(len(jobSpecs), getjobs_time))
=======
                                                          self.get_pid())
            mainLog.debug('got {0} jobs'.format(len(jobSpecs)))
>>>>>>> 489d67b6
            # update jobs in central database
            iJobs = 0
            nJobs = harvester_config.propagator.nJobsInBulk
            hbSuppressMap = dict()
            while iJobs < len(jobSpecs):
                jobList = jobSpecs[iJobs:iJobs + nJobs]
                iJobs += nJobs
                # collect jobs to update or check
                jobListToSkip = []
                jobListToUpdate = []
                jobListToCheck = []
                retList = []
                for tmpJobSpec in jobList:
                    if tmpJobSpec.computingSite not in hbSuppressMap:
                        queueConfig = self.queueConfigMapper.get_queue(tmpJobSpec.computingSite,
                                                                       tmpJobSpec.configID)
                        hbSuppressMap[tmpJobSpec.computingSite] = queueConfig.get_no_heartbeat_status()
                    # heartbeat is suppressed
                    if tmpJobSpec.status in hbSuppressMap[tmpJobSpec.computingSite] and \
                            not tmpJobSpec.not_suppress_heartbeat():
                        # check running job to detect lost heartbeat
                        if tmpJobSpec.status == 'running':
                            jobListToCheck.append(tmpJobSpec)
                        else:
                            jobListToSkip.append(tmpJobSpec)
                            retList.append({'StatusCode': 0, 'command': None})
                    else:
                        jobListToUpdate.append(tmpJobSpec)
                start_checkjobs = time.time()
                retList += self.communicator.check_jobs(jobListToCheck)
<<<<<<< HEAD
                time_checkjobs = time.time() - start_checkjobs
                mainLog.debug('check_jobs for {0} jobs took {1} sec.'.format(len(jobListToCheck), time_checkjobs))
                start_updatejobs = time.time()
                retList += self.communicator.update_jobs(jobListToUpdate)
                time_updatejobs = time.time() - start_updatejobs
                mainLog.debug('update_jobs for {0} jobs took {1} sec.'.format(len(jobListToUpdate), time_updatejobs))
=======
                retList += self.communicator.update_jobs(jobListToUpdate, self.get_pid())
>>>>>>> 489d67b6
                # logging
                for tmpJobSpec, tmpRet in zip(jobListToSkip+jobListToCheck+jobListToUpdate, retList):
                    if tmpRet['StatusCode'] == 0:
                        if tmpJobSpec in jobListToUpdate:
                            mainLog.debug('updated PandaID={0} status={1}'.format(tmpJobSpec.PandaID,
                                                                                  tmpJobSpec.status))
                        else:
                            mainLog.debug('skip updating PandaID={0} status={1}'.format(tmpJobSpec.PandaID,
                                                                                        tmpJobSpec.status))
                        # release job
                        tmpJobSpec.propagatorLock = None
                        if tmpJobSpec.is_final_status() and tmpJobSpec.status == tmpJobSpec.get_status():
                            # unset to disable further updating
                            tmpJobSpec.propagatorTime = None
                            tmpJobSpec.subStatus = 'done'
                        elif tmpJobSpec.is_final_status() and not tmpJobSpec.all_events_done():
                            # trigger next propagation to update remaining events
                            tmpJobSpec.trigger_propagation()
                        else:
                            # check event availability
                            if tmpJobSpec.status == 'starting' and 'eventService' in tmpJobSpec.jobParams and \
                                    tmpJobSpec.subStatus != 'submitted':
                                tmpEvStat, tmpEvRet = self.communicator.check_event_availability(tmpJobSpec)
                                if tmpEvStat and tmpEvRet == 0:
                                    mainLog.debug('kill PandaID={0} due to no event'.format(tmpJobSpec.PandaID))
                                    tmpRet['command'] = 'tobekilled'
                            # got kill command
                            if 'command' in tmpRet and tmpRet['command'] in ['tobekilled']:
                                nWorkers = self.dbProxy.kill_workers_with_job(tmpJobSpec.PandaID)
                                if nWorkers == 0:
                                    # no workers
                                    tmpJobSpec.status = 'cancelled'
                                    tmpJobSpec.subStatus = 'killed'
                                    tmpJobSpec.set_pilot_error(PilotErrors.ERR_PANDAKILL,
                                                               PilotErrors.pilotError[PilotErrors.ERR_PANDAKILL])
                                    tmpJobSpec.stateChangeTime = datetime.datetime.utcnow()
                                    tmpJobSpec.trigger_propagation()
                        self.dbProxy.update_job(tmpJobSpec, {'propagatorLock': self.get_pid()})
                    else:
                        mainLog.error('failed to update PandaID={0} status={1}'.format(tmpJobSpec.PandaID,
                                                                                       tmpJobSpec.status))
            mainLog.debug('getting workers to propagate')
            workSpecs = self.dbProxy.get_workers_to_propagate(harvester_config.propagator.maxWorkers,
                                                              harvester_config.propagator.updateInterval)
            mainLog.debug('got {0} workers'.format(len(workSpecs)))
            # update workers in central database
            iWorkers = 0
            nWorkers = harvester_config.propagator.nWorkersInBulk
            while iWorkers < len(workSpecs):
                workList = workSpecs[iWorkers:iWorkers + nJobs]
                iWorkers += nWorkers
                retList, tmpErrStr = self.communicator.update_workers(workList)
                # logging
                if retList is None:
                    mainLog.error('failed to update workers with {0}'.format(tmpErrStr))
                else:
                    for tmpWorkSpec, tmpRet in zip(workList, retList):
                        if tmpRet:
                            mainLog.debug('updated workerID={0} status={1}'.format(tmpWorkSpec.workerID,
                                                                                   tmpWorkSpec.status))
                            # update logs
                            for logFilePath, logOffset, logSize, logRemoteName in \
                                    tmpWorkSpec.get_log_files_to_upload():
                                with open(logFilePath, 'rb') as logFileObj:
                                    tmpStat, tmpErr = self.communicator.upload_file(logRemoteName, logFileObj,
                                                                                    logOffset, logSize)
                                    if tmpStat:
                                        tmpWorkSpec.update_log_files_to_upload(logFilePath, logOffset+logSize)
                            # disable further update
                            if tmpWorkSpec.is_final_status():
                                tmpWorkSpec.disable_propagation()
                            self.dbProxy.update_worker(tmpWorkSpec, {'workerID': tmpWorkSpec.workerID})
                        else:
                            mainLog.error('failed to update workerID={0} status={1}'.format(tmpWorkSpec.workerID,
                                                                                            tmpWorkSpec.status))
            mainLog.debug('getting commands')
            commandSpecs = self.dbProxy.get_commands_for_receiver('propagator')
            mainLog.debug('got {0} commands'.format(len(commandSpecs)))
            for commandSpec in commandSpecs:
                if commandSpec.command.startswith(CommandSpec.COM_reportWorkerStats):
                    # get worker stats
                    siteName = commandSpec.command.split(':')[-1]
                    workerStats = self.dbProxy.get_worker_stats(siteName)
                    if len(workerStats) == 0:
                        mainLog.error('failed to get worker stats for {0}'.format(siteName))
                    else:
                        # report worker stats
                        tmpRet, tmpStr = self.communicator.update_worker_stats(siteName, workerStats)
                        if tmpRet:
                            mainLog.debug('updated worker stats (command) for {0}'.format(siteName))
                        else:
                            mainLog.error('failed to update worker stats (command) for {0} err={1}'.format(siteName, tmpStr))

            if not self._last_stats_update or time.time() - self._last_stats_update > STATS_PERIOD:

                # get active UPS queues. PanDA server needs to know about them and which harvester instance is taking
                # care of them
                active_ups_queues = self.queueConfigMapper.get_active_ups_queues()

                # update worker stats for all sites
                worker_stats_bulk = self.dbProxy.get_worker_stats_bulk(active_ups_queues)
                if not worker_stats_bulk:
                    mainLog.error('failed to get worker stats in bulk')
                else:
                    for site_name in worker_stats_bulk:
                        tmp_ret, tmp_str = self.communicator.update_worker_stats(site_name, worker_stats_bulk[site_name])
                        if tmp_ret:
                            mainLog.debug('update of worker stats (bulk) for {0}'.format(site_name))
                            self._last_stats_update = time.time()
                        else:
                            mainLog.error('failed to update worker stats (bulk) for {0} err={1}'.format(site_name, tmp_str))
            # send dialog messages
            mainLog.debug('getting dialog messages to propagate')
            try:
                maxDialogs = harvester_config.propagator.maxDialogs
            except:
                maxDialogs = 50
            diagSpecs = self.dbProxy.get_dialog_messages_to_send(maxDialogs,
                                                                 harvester_config.propagator.lockInterval)
            mainLog.debug('got {0} dialogs'.format(len(diagSpecs)))
            if len(diagSpecs) > 0:
                tmpStat, tmpStr = self.communicator.send_dialog_messages(diagSpecs)
                if tmpStat:
                    diagIDs = [diagSpec.diagID for diagSpec in diagSpecs]
                    self.dbProxy.delete_dialog_messages(diagIDs)
                    mainLog.debug('sent {0} dialogs'.format(len(diagSpecs)))

                else:
                    mainLog.error('failed to send dialogs err={0}'.format(tmpStr))
            if sw.get_elapsed_time_in_sec() > harvester_config.propagator.lockInterval:
                mainLog.warning('a single cycle was longer than lockInterval. done' + sw.get_elapsed_time())
            else:
                mainLog.debug('done' + sw.get_elapsed_time())
            # check if being terminated
            if self.terminated(harvester_config.propagator.sleepTime):
                mainLog.debug('terminated')
                return<|MERGE_RESOLUTION|>--- conflicted
+++ resolved
@@ -34,14 +34,9 @@
             jobSpecs = self.dbProxy.get_jobs_to_propagate(harvester_config.propagator.maxJobs,
                                                           harvester_config.propagator.lockInterval,
                                                           harvester_config.propagator.updateInterval,
-<<<<<<< HEAD
-                                                          self.ident)
+                                                          self.get_pid())
             getjobs_time = time.time() - getjobs_start
             mainLog.debug('got {0} jobs in {1} sec.'.format(len(jobSpecs), getjobs_time))
-=======
-                                                          self.get_pid())
-            mainLog.debug('got {0} jobs'.format(len(jobSpecs)))
->>>>>>> 489d67b6
             # update jobs in central database
             iJobs = 0
             nJobs = harvester_config.propagator.nJobsInBulk
@@ -72,16 +67,12 @@
                         jobListToUpdate.append(tmpJobSpec)
                 start_checkjobs = time.time()
                 retList += self.communicator.check_jobs(jobListToCheck)
-<<<<<<< HEAD
                 time_checkjobs = time.time() - start_checkjobs
                 mainLog.debug('check_jobs for {0} jobs took {1} sec.'.format(len(jobListToCheck), time_checkjobs))
                 start_updatejobs = time.time()
-                retList += self.communicator.update_jobs(jobListToUpdate)
+                retList += self.communicator.update_jobs(jobListToUpdate, self.get_pid())
                 time_updatejobs = time.time() - start_updatejobs
                 mainLog.debug('update_jobs for {0} jobs took {1} sec.'.format(len(jobListToUpdate), time_updatejobs))
-=======
-                retList += self.communicator.update_jobs(jobListToUpdate, self.get_pid())
->>>>>>> 489d67b6
                 # logging
                 for tmpJobSpec, tmpRet in zip(jobListToSkip+jobListToCheck+jobListToUpdate, retList):
                     if tmpRet['StatusCode'] == 0:
