--- conflicted
+++ resolved
@@ -36,15 +36,8 @@
 
             # get queues associated to a site to submit workers
             curWorkers, siteName, resMap = self.dbProxy.get_queues_to_submit(harvester_config.submitter.nQueues,
-<<<<<<< HEAD
-                                                                             harvester_config.submitter.lookupTime)
-
-=======
                                                                              harvester_config.submitter.lookupTime,
                                                                              harvester_config.submitter.lockInterval)
-            mainLog.debug('got {0} queues for site {1}'.format(len(curWorkers), siteName))
-            # get commands
->>>>>>> 1bf6cab1
             if siteName is not None:
                 mainLog.debug('got {0} queues for site {1}'.format(len(curWorkers), siteName))
 
@@ -59,7 +52,6 @@
                         if tmpResource in resMap:
                             tmpQueueName = resMap[tmpResource]
                             if tmpQueueName in curWorkers:
-<<<<<<< HEAD
                                 curWorkers[tmpQueueName][tmpResource]['nNewWorkers'] = tmpNewVal
 
                 # define number of new workers
@@ -77,7 +69,7 @@
                     for queueName in n_workers_per_queue_and_rt:
                         for resource_type, tmpVal in iteritems(n_workers_per_queue_and_rt[queueName]):
 
-                            tmpLog = core_utils.make_logger(_logger, 'queue={0}'.format(queueName), method_name='run')
+                            tmpLog = core_utils.make_logger(_logger, 'id={0} queue={1} resource_type={2}'.format(lockedBy, queueName, resource_type), method_name='run')
                             tmpLog.debug('start')
                             nWorkers = tmpVal['nNewWorkers'] + tmpVal['nReady']
                             nReady = tmpVal['nReady']
@@ -139,190 +131,6 @@
                             okChunks, ngChunks = self.workerMaker.make_workers(jobChunks, queueConfig, nReady, resource_type)
                             if len(ngChunks) == 0:
                                 tmpLog.debug('successfully made {0} workers'.format(len(okChunks)))
-=======
-                                curWorkers[tmpQueueName]['nNewWorkers'] = tmpNewVal
-            # define number of new workers
-            if len(curWorkers) == 0:
-                nWorkersPerQueue = dict()
-            else:
-                nWorkersPerQueue = self.workerAdjuster.define_num_workers(curWorkers, siteName)
-            if nWorkersPerQueue is None:
-                mainLog.error('WorkerAdjuster failed to define the number of workers')
-            elif len(nWorkersPerQueue) == 0:
-                pass
-            else:
-                # loop over all queues
-                for queueName, tmpVal in iteritems(nWorkersPerQueue):
-                    tmpLog = core_utils.make_logger(_logger, 'id={0} queue={1}'.format(lockedBy, queueName),
-                                                    method_name='run')
-                    tmpLog.info('start')
-                    nWorkers = tmpVal['nNewWorkers'] + tmpVal['nReady']
-                    nReady = tmpVal['nReady']
-                    # check queue
-                    if not self.queueConfigMapper.has_queue(queueName):
-                        tmpLog.error('config not found')
-                        continue
-                    # no new workers
-                    if nWorkers == 0:
-                        tmpLog.debug('skipped since no new worker is needed based on current stats')
-                        continue
-                    # cap
-                    try:
-                        maxWorkers = harvester_config.submitter.maxWorkers
-                    except:
-                        maxWorkers = 500
-                    nWorkers = min(nWorkers, maxWorkers)
-                    # get queue
-                    queueConfig = self.queueConfigMapper.get_queue(queueName)
-                    # actions based on mapping type
-                    if queueConfig.mapType == WorkSpec.MT_NoJob:
-                        # workers without jobs
-                        jobChunks = []
-                        for i in range(nWorkers):
-                            jobChunks.append([])
-                    elif queueConfig.mapType == WorkSpec.MT_OneToOne:
-                        # one worker per one job
-                        jobChunks = self.dbProxy.get_job_chunks_for_workers(queueName,
-                                                                            nWorkers, nReady, 1, None,
-                                                                            queueConfig.useJobLateBinding,
-                                                                            harvester_config.submitter.checkInterval,
-                                                                            harvester_config.submitter.lockInterval,
-                                                                            lockedBy)
-                    elif queueConfig.mapType == WorkSpec.MT_MultiJobs:
-                        # one worker for multiple jobs
-                        nJobsPerWorker = self.workerMaker.get_num_jobs_per_worker(queueConfig, nWorkers)
-                        tmpLog.debug('nJobsPerWorker={0}'.format(nJobsPerWorker))
-                        jobChunks = self.dbProxy.get_job_chunks_for_workers(queueName,
-                                                                            nWorkers, nReady, nJobsPerWorker, None,
-                                                                            queueConfig.useJobLateBinding,
-                                                                            harvester_config.submitter.checkInterval,
-                                                                            harvester_config.submitter.lockInterval,
-                                                                            lockedBy,
-                                                                            queueConfig.allowJobMixture)
-                    elif queueConfig.mapType == WorkSpec.MT_MultiWorkers:
-                        # multiple workers for one job
-                        nWorkersPerJob = self.workerMaker.get_num_workers_per_job(queueConfig, nWorkers)
-                        jobChunks = self.dbProxy.get_job_chunks_for_workers(queueName,
-                                                                            nWorkers, nReady, None, nWorkersPerJob,
-                                                                            queueConfig.useJobLateBinding,
-                                                                            harvester_config.submitter.checkInterval,
-                                                                            harvester_config.submitter.lockInterval,
-                                                                            lockedBy)
-                    else:
-                        tmpLog.error('unknown mapType={0}'.format(queueConfig.mapType))
-                        continue
-                    tmpLog.debug('got {0} job chunks'.format(len(jobChunks)))
-                    if len(jobChunks) == 0:
-                        continue
-                    # make workers
-                    okChunks, ngChunks = self.workerMaker.make_workers(jobChunks, queueConfig, nReady)
-                    if len(ngChunks) == 0:
-                        tmpLog.debug('successfully made {0} workers'.format(len(okChunks)))
-                    else:
-                        tmpLog.debug('made {0} workers, while {1} workers failed'.format(len(okChunks), len(ngChunks)))
-                    timeNow = datetime.datetime.utcnow()
-                    # NG
-                    for ngJobs in ngChunks:
-                        for jobSpec in ngJobs:
-                            jobSpec.status = 'failed'
-                            jobSpec.subStatus = 'failedtomake'
-                            jobSpec.stateChangeTime = timeNow
-                            jobSpec.lockedBy = None
-                            jobSpec.trigger_propagation()
-                            self.dbProxy.update_job(jobSpec, {'lockedBy': lockedBy,
-                                                              'subStatus': 'prepared'})
-                    # OK
-                    pandaIDs = set()
-                    workSpecList = []
-                    if len(okChunks) > 0:
-                        for workSpec, okJobs in okChunks:
-                            # has job
-                            if (queueConfig.useJobLateBinding and workSpec.workerID is None) \
-                                    or queueConfig.mapType == WorkSpec.MT_NoJob:
-                                workSpec.hasJob = 0
-                            else:
-                                workSpec.hasJob = 1
-                                if workSpec.nJobsToReFill in [None, 0]:
-                                    workSpec.set_jobspec_list(okJobs)
-                                else:
-                                    # refill free slots during the worker is running
-                                    workSpec.set_jobspec_list(okJobs[:workSpec.nJobsToReFill])
-                                    workSpec.nJobsToReFill = None
-                                    for jobSpec in okJobs[workSpec.nJobsToReFill:]:
-                                        pandaIDs.add(jobSpec.PandaID)
-                            # map type
-                            workSpec.mapType = queueConfig.mapType
-                            # queue name
-                            workSpec.computingSite = queueConfig.queueName
-                            # set access point
-                            workSpec.accessPoint = queueConfig.messenger['accessPoint']
-                            # events
-                            if len(okJobs) > 0 and (
-                                    'eventService' in okJobs[0].jobParams or 'cloneJob' in okJobs[0].jobParams):
-                                workSpec.eventsRequest = WorkSpec.EV_useEvents
-                            workSpecList.append(workSpec)
-                    if len(workSpecList) > 0:
-                        # get plugin for submitter
-                        submitterCore = self.pluginFactory.get_plugin(queueConfig.submitter)
-                        if submitterCore is None:
-                            # not found
-                            tmpLog.error('submitter plugin for {0} not found'.format(jobSpec.computingSite))
-                            continue
-                        # get plugin for messenger
-                        messenger = self.pluginFactory.get_plugin(queueConfig.messenger)
-                        if messenger is None:
-                            # not found
-                            tmpLog.error('messenger plugin for {0} not found'.format(jobSpec.computingSite))
-                            continue
-                        # setup access points
-                        messenger.setup_access_points(workSpecList)
-                        # feed jobs
-                        for workSpec in workSpecList:
-                            if workSpec.hasJob == 1:
-                                tmpStat = messenger.feed_jobs(workSpec, workSpec.get_jobspec_list())
-                                if tmpStat is False:
-                                    tmpLog.error(
-                                        'failed to send jobs to workerID={0}'.format(workSpec.workerID))
-                                else:
-                                    tmpLog.debug(
-                                        'sent jobs to workerID={0} with {1}'.format(workSpec.workerID, tmpStat))
-                        # insert workers
-                        self.dbProxy.insert_workers(workSpecList, lockedBy)
-                        # submit
-                        tmpLog.info('submitting {0} workers'.format(len(workSpecList)))
-                        workSpecList, tmpRetList, tmpStrList = self.submit_workers(submitterCore, workSpecList)
-                        for iWorker, (tmpRet, tmpStr) in enumerate(zip(tmpRetList, tmpStrList)):
-                            workSpec, jobList = okChunks[iWorker]
-                            # increment submission attempt
-                            for jobSpec in jobList:
-                                if jobSpec.submissionAttempts is None:
-                                    jobSpec.submissionAttempts = 0
-                                jobSpec.submissionAttempts += 1
-                            # use associated job list since it can be truncated for re-filling
-                            jobList = workSpec.get_jobspec_list()
-                            # set status
-                            if tmpRet is False or tmpRet is None:
-                                # failed submission
-                                tmpLog.error('failed to submit a workerID={0} with {1}'.format(
-                                    workSpec.workerID,
-                                    tmpStr))
-                                workSpec.set_status(WorkSpec.ST_missed)
-                                if tmpRet is None:
-                                    # temporary error
-                                    newJobList = []
-                                    # give up jobs with too many attempts
-                                    for jobSpec in jobList:
-                                        if jobSpec.submissionAttempts >= queueConfig.maxSubmissionAttempts:
-                                            newJobList.append(jobSpec)
-                                        else:
-                                            # increment attempt number
-                                            self.dbProxy.increment_submission_attempt(jobSpec.PandaID,
-                                                                                      jobSpec.submissionAttempts)
-                                    jobList = newJobList
-                            elif queueConfig.useJobLateBinding and workSpec.hasJob == 1:
-                                # directly go to running after feeding jobs for late biding
-                                workSpec.set_status(WorkSpec.ST_running)
->>>>>>> 1bf6cab1
                             else:
                                 tmpLog.debug('made {0} workers, while {1} workers failed'.format(len(okChunks), len(ngChunks)))
                             timeNow = datetime.datetime.utcnow()
@@ -391,8 +199,10 @@
                                         else:
                                             tmpLog.debug(
                                                 'sent jobs to workerID={0} with {1}'.format(workSpec.workerID, tmpStat))
+                                # insert workers
+                                self.dbProxy.insert_workers(workSpecList, lockedBy)
                                 # submit
-                                tmpLog.debug('submitting {0} workers'.format(len(workSpecList)))
+                                tmpLog.info('submitting {0} workers'.format(len(workSpecList)))
                                 workSpecList, tmpRetList, tmpStrList = self.submit_workers(submitterCore, workSpecList)
                                 for iWorker, (tmpRet, tmpStr) in enumerate(zip(tmpRetList, tmpStrList)):
                                     workSpec, jobList = okChunks[iWorker]
@@ -410,7 +220,6 @@
                                         # directly go to running after feeding jobs for late biding
                                         workSpec.set_status(WorkSpec.ST_running)
                                     else:
-<<<<<<< HEAD
                                         # normal successful submission
                                         workSpec.set_status(WorkSpec.ST_submitted)
                                     workSpec.submitTime = timeNow
@@ -441,13 +250,7 @@
                                                 tmpLog.error(tmpStr.format(jobSpec.PandaID, workSpec.batchID))
                             # release jobs
                             self.dbProxy.release_jobs(pandaIDs, lockedBy)
-=======
-                                        tmpStr = 'failed to register a worker for PandaID={0} with batchID={1}'
-                                        tmpLog.error(tmpStr.format(jobSpec.PandaID, workSpec.batchID))
-                    # release jobs
-                    self.dbProxy.release_jobs(pandaIDs, lockedBy)
-                    tmpLog.info('done')
->>>>>>> 1bf6cab1
+                            tmpLog.info('done')
             mainLog.debug('done')
             # check if being terminated
             if self.terminated(harvester_config.submitter.sleepTime):
