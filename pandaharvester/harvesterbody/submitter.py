--- conflicted
+++ resolved
@@ -52,7 +52,6 @@
                             tmpQueueName = resMap[tmpResource]
                             if tmpQueueName in curWorkers:
                                 curWorkers[tmpQueueName]['nNewWorkers'] = tmpNewVal
-<<<<<<< HEAD
 
                 # define number of new workers
                 if len(curWorkers) == 0:
@@ -120,134 +119,8 @@
                                                                                 lockedBy)
                         else:
                             tmpLog.error('unknown mapType={0}'.format(queueConfig.mapType))
-=======
-            # define number of new workers
-            if len(curWorkers) == 0:
-                nWorkersPerQueue = dict()
-            else:
-                nWorkersPerQueue = self.workerAdjuster.define_num_workers(curWorkers, siteName)
-            if nWorkersPerQueue is None:
-                mainLog.error('WorkerAdjuster failed to define the number of workers')
-            elif len(nWorkersPerQueue) == 0:
-                pass
-            else:
-                # loop over all queues
-                for queueName, tmpVal in iteritems(nWorkersPerQueue):
-                    tmpLog = core_utils.make_logger(_logger, 'queue={0}'.format(queueName), method_name='run')
-                    tmpLog.debug('start')
-                    nWorkers = tmpVal['nNewWorkers'] + tmpVal['nReady']
-                    nReady = tmpVal['nReady']
-                    # check queue
-                    if not self.queueConfigMapper.has_queue(queueName):
-                        tmpLog.error('config not found')
-                        continue
-                    # no new workers
-                    if nWorkers == 0:
-                        tmpLog.debug('skipped since no new worker is needed based on current stats')
-                        continue
-                    # cap
-                    try:
-                        maxWorkers = harvester_config.submitter.maxWorkers
-                    except:
-                        maxWorkers = 500
-                    nWorkers = min(nWorkers, maxWorkers)
-                    # get queue
-                    queueConfig = self.queueConfigMapper.get_queue(queueName)
-                    # actions based on mapping type
-                    if queueConfig.mapType == WorkSpec.MT_NoJob:
-                        # workers without jobs
-                        jobChunks = []
-                        for i in range(nWorkers):
-                            jobChunks.append([])
-                    elif queueConfig.mapType == WorkSpec.MT_OneToOne:
-                        # one worker per one job
-                        jobChunks = self.dbProxy.get_job_chunks_for_workers(queueName,
-                                                                            nWorkers, nReady, 1, None,
-                                                                            queueConfig.useJobLateBinding,
-                                                                            harvester_config.submitter.checkInterval,
-                                                                            harvester_config.submitter.lockInterval,
-                                                                            lockedBy)
-                    elif queueConfig.mapType == WorkSpec.MT_MultiJobs:
-                        # one worker for multiple jobs
-                        nJobsPerWorker = self.workerMaker.get_num_jobs_per_worker(queueConfig, nWorkers)
-                        tmpLog.debug('nJobsPerWorker={0}'.format(nJobsPerWorker))
-                        jobChunks = self.dbProxy.get_job_chunks_for_workers(queueName,
-                                                                            nWorkers, nReady, nJobsPerWorker, None,
-                                                                            queueConfig.useJobLateBinding,
-                                                                            harvester_config.submitter.checkInterval,
-                                                                            harvester_config.submitter.lockInterval,
-                                                                            lockedBy,
-                                                                            queueConfig.allowJobMixture)
-                    elif queueConfig.mapType == WorkSpec.MT_MultiWorkers:
-                        # multiple workers for one job
-                        nWorkersPerJob = self.workerMaker.get_num_workers_per_job(queueConfig, nWorkers)
-                        jobChunks = self.dbProxy.get_job_chunks_for_workers(queueName,
-                                                                            nWorkers, nReady, None, nWorkersPerJob,
-                                                                            queueConfig.useJobLateBinding,
-                                                                            harvester_config.submitter.checkInterval,
-                                                                            harvester_config.submitter.lockInterval,
-                                                                            lockedBy)
-                    else:
-                        tmpLog.error('unknown mapType={0}'.format(queueConfig.mapType))
-                        continue
-                    tmpLog.debug('got {0} job chunks'.format(len(jobChunks)))
-                    if len(jobChunks) == 0:
-                        continue
-                    # make workers
-                    okChunks, ngChunks = self.workerMaker.make_workers(jobChunks, queueConfig, nReady)
-                    if len(ngChunks) == 0:
-                        tmpLog.debug('successfully made {0} workers'.format(len(okChunks)))
-                    else:
-                        tmpLog.debug('made {0} workers, while {1} workers failed'.format(len(okChunks), len(ngChunks)))
-                    timeNow = datetime.datetime.utcnow()
-                    # NG
-                    for ngJobs in ngChunks:
-                        for jobSpec in ngJobs:
-                            jobSpec.status = 'failed'
-                            jobSpec.subStatus = 'failedtomake'
-                            jobSpec.stateChangeTime = timeNow
-                            jobSpec.lockedBy = None
-                            jobSpec.trigger_propagation()
-                            self.dbProxy.update_job(jobSpec, {'lockedBy': lockedBy,
-                                                              'subStatus': 'prepared'})
-                    # OK
-                    pandaIDs = set()
-                    workSpecList = []
-                    if len(okChunks) > 0:
-                        for workSpec, okJobs in okChunks:
-                            # has job
-                            if (queueConfig.useJobLateBinding and workSpec.workerID is None) \
-                                    or queueConfig.mapType == WorkSpec.MT_NoJob:
-                                workSpec.hasJob = 0
-                            else:
-                                workSpec.hasJob = 1
-                                if workSpec.nJobsToReFill in [None, 0]:
-                                    workSpec.set_jobspec_list(okJobs)
-                                else:
-                                    # refill free slots during the worker is running
-                                    workSpec.set_jobspec_list(okJobs[:workSpec.nJobsToReFill])
-                                    workSpec.nJobsToReFill = None
-                                    for jobSpec in okJobs[workSpec.nJobsToReFill:]:
-                                        pandaIDs.add(jobSpec.PandaID)
-                            # map type
-                            workSpec.mapType = queueConfig.mapType
-                            # queue name
-                            workSpec.computingSite = queueConfig.queueName
-                            # set access point
-                            workSpec.accessPoint = queueConfig.messenger['accessPoint']
-                            # events
-                            if len(okJobs) > 0 and (
-                                    'eventService' in okJobs[0].jobParams or 'cloneJob' in okJobs[0].jobParams):
-                                workSpec.eventsRequest = WorkSpec.EV_useEvents
-                            workSpecList.append(workSpec)
-                    if len(workSpecList) > 0:
-                        # get plugin for submitter
-                        submitterCore = self.pluginFactory.get_plugin(queueConfig.submitter)
-                        if submitterCore is None:
-                            # not found
-                            tmpLog.error('submitter plugin for {0} not found'.format(jobSpec.computingSite))
->>>>>>> 1d2d6f3a
-                            continue
+                            continue
+
                         tmpLog.debug('got {0} job chunks'.format(len(jobChunks)))
                         if len(jobChunks) == 0:
                             continue
@@ -278,7 +151,6 @@
                                         or queueConfig.mapType == WorkSpec.MT_NoJob:
                                     workSpec.hasJob = 0
                                 else:
-<<<<<<< HEAD
                                     workSpec.hasJob = 1
                                     if workSpec.nJobsToReFill in [None, 0]:
                                         workSpec.set_jobspec_list(okJobs)
@@ -373,79 +245,6 @@
                                             tmpLog.error(tmpStr.format(jobSpec.PandaID, workSpec.batchID))
                         # release jobs
                         self.dbProxy.release_jobs(pandaIDs, lockedBy)
-=======
-                                    tmpLog.debug(
-                                        'sent jobs to workerID={0} with {1}'.format(workSpec.workerID, tmpStat))
-                        # submit
-                        tmpLog.debug('submitting {0} workers'.format(len(workSpecList)))
-                        workSpecList, tmpRetList, tmpStrList = self.submit_workers(submitterCore, workSpecList)
-                        for iWorker, (tmpRet, tmpStr) in enumerate(zip(tmpRetList, tmpStrList)):
-                            workSpec, jobList = okChunks[iWorker]
-                            # increment submission attempt
-                            for jobSpec in jobList:
-                                if jobSpec.submissionAttempts is None:
-                                    jobSpec.submissionAttempts = 0
-                                jobSpec.submissionAttempts += 1
-                            # use associated job list since it can be truncated for re-filling
-                            jobList = workSpec.get_jobspec_list()
-                            # set status
-                            if tmpRet is False or tmpRet is None:
-                                # failed submission
-                                tmpLog.error('failed to submit a workerID={0} with {1}'.format(
-                                    workSpec.workerID,
-                                    tmpStr))
-                                workSpec.set_status(WorkSpec.ST_missed)
-                                if tmpRet is None:
-                                    # temporary error
-                                    newJobList = []
-                                    # give up jobs with too many attempts
-                                    for jobSpec in jobList:
-                                        if jobSpec.submissionAttempts >= queueConfig.maxSubmissionAttempts:
-                                            newJobList.append(jobSpec)
-                                        else:
-                                            # increment attempt number
-                                            self.dbProxy.increment_submission_attempt(jobSpec.PandaID,
-                                                                                      jobSpec.submissionAttempts)
-                                    jobList = newJobList
-                            elif queueConfig.useJobLateBinding and workSpec.hasJob == 1:
-                                # directly go to running after feeding jobs for late biding
-                                workSpec.set_status(WorkSpec.ST_running)
-                            else:
-                                # normal successful submission
-                                workSpec.set_status(WorkSpec.ST_submitted)
-                            workSpec.submitTime = timeNow
-                            workSpec.modificationTime = timeNow
-                            # prefetch events
-                            if tmpRet and workSpec.hasJob == 1 and workSpec.eventsRequest == WorkSpec.EV_useEvents:
-                                workSpec.eventsRequest = WorkSpec.EV_requestEvents
-                                eventsRequestParams = dict()
-                                if len(jobList) > 0:
-                                    nRanges = workSpec.nCore / len(jobList)
-                                    for jobSpec in jobList:
-                                        jobsetID = jobSpec.jobParams['jobsetID']
-                                        eventsRequestParams[jobSpec.PandaID] = {'pandaID': jobSpec.PandaID,
-                                                                                'taskID': jobSpec.taskID,
-                                                                                'jobsetID': jobsetID,
-                                                                                'nRanges': nRanges,
-                                                                                }
-                                workSpec.eventsRequestParams = eventsRequestParams
-                            # register worker
-                            tmpStat = self.dbProxy.register_worker(workSpec, jobList, lockedBy)
-                            if jobList is not None:
-                                for jobSpec in jobList:
-                                    pandaIDs.add(jobSpec.PandaID)
-                                    if tmpStat:
-                                        tmpStr = 'submitted a workerID={0} for PandaID={1} with batchID={2}'
-                                        tmpLog.info(tmpStr.format(workSpec.workerID,
-                                                                  jobSpec.PandaID,
-                                                                  workSpec.batchID))
-                                    else:
-                                        tmpStr = 'failed to register a worker for PandaID={0} with batchID={1}'
-                                        tmpLog.error(tmpStr.format(jobSpec.PandaID, workSpec.batchID))
-                    # release jobs
-                    self.dbProxy.release_jobs(pandaIDs, lockedBy)
-                    tmpLog.debug('done')
->>>>>>> 1d2d6f3a
             mainLog.debug('done')
             # check if being terminated
             if self.terminated(harvester_config.submitter.sleepTime):
