--- conflicted
+++ resolved
@@ -54,11 +54,10 @@
             if site_name is not None:
                 main_log.debug('got {0} queues for site {1}'.format(len(current_workers), site_name))
 
-<<<<<<< HEAD
                 # get commands from panda server
                 com_str = '{0}:{1}'.format(CommandSpec.COM_setNWorkers, site_name)
                 command_specs = self.dbProxy.get_commands_for_receiver('submitter', com_str)
-                main_log.debug('got {0} {1} commands'.format(command_specs, com_str))
+                main_log.debug('got {0} {1} commands'.format(len(command_specs), com_str))
                 for command_spec in command_specs:
                     new_limits = self.dbProxy.set_queue_limit(site_name, command_spec.params)
                     for tmp_job_type, tmp_jt_vals in iteritems(new_limits):
@@ -69,20 +68,6 @@
                                 tmp_queue_name = res_map[tmp_job_type][tmp_resource_type]
                                 if tmp_queue_name in current_workers:
                                     current_workers[tmp_queue_name][tmp_job_type][tmp_resource_type]['nNewWorkers'] = tmp_new_val
-=======
-                # get commands
-                comStr = '{0}:{1}'.format(CommandSpec.COM_setNWorkers, siteName)
-                commandSpecs = self.dbProxy.get_commands_for_receiver('submitter', comStr)
-                mainLog.debug('got {0} {1} commands'.format(len(commandSpecs), comStr))
-                for commandSpec in commandSpecs:
-                    newLimits = self.dbProxy.set_queue_limit(siteName, commandSpec.params)
-                    for tmpResource, tmpNewVal in iteritems(newLimits):
-                        # if available, overwrite new worker value with the command from panda server
-                        if tmpResource in resMap:
-                            tmpQueueName = resMap[tmpResource]
-                            if tmpQueueName in curWorkers:
-                                curWorkers[tmpQueueName][tmpResource]['nNewWorkers'] = tmpNewVal
->>>>>>> 1d62dd0e
 
                 # define number of new workers
                 if len(current_workers) == 0:
