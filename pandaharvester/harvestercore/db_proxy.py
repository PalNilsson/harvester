--- conflicted
+++ resolved
@@ -3979,7 +3979,35 @@
             # return
             return False
 
-<<<<<<< HEAD
+    # delete old jobs
+    def delete_old_jobs(self, timeout):
+        try:
+            # get logger
+            tmpLog = core_utils.make_logger(_logger, 'timeout={0}'.format(timeout),
+                                            method_name='delete_old_jobs')
+            tmpLog.debug('start')
+            # sql to delete old jobs
+            sqlDJ = "DELETE FROM {0} ".format(jobTableName)
+            sqlDJ += "WHERE subStatus=:subStatus AND propagatorTime IS NULL "
+            sqlDJ += "AND modificationTime<:timeLimit "
+            # delete jobs
+            varMap = dict()
+            varMap[':subStatus'] = 'done'
+            varMap[':timeLimit'] = datetime.datetime.utcnow() - datetime.timedelta(hours=timeout)
+            self.execute(sqlDJ, varMap)
+            nDel = self.cur.rowcount
+            # commit
+            self.commit()
+            tmpLog.debug('deleted {0} jobs'.format(nDel))
+            return True
+        except Exception:
+            # roll back
+            self.rollback()
+            # dump error
+            core_utils.dump_error_message(_logger)
+            # return
+            return False
+
     # get iterator of active workers to monitor fifo
     def get_active_workers(self, n_workers, seconds_ago=0):
         try:
@@ -4005,37 +4033,9 @@
             tmpLog.debug('got {0} workers'.format(len(resW)))
             return retVal
         except:
-=======
-    # delete old jobs
-    def delete_old_jobs(self, timeout):
-        try:
-            # get logger
-            tmpLog = core_utils.make_logger(_logger, 'timeout={0}'.format(timeout),
-                                            method_name='delete_old_jobs')
-            tmpLog.debug('start')
-            # sql to delete old jobs
-            sqlDJ = "DELETE FROM {0} ".format(jobTableName)
-            sqlDJ += "WHERE subStatus=:subStatus AND propagatorTime IS NULL "
-            sqlDJ += "AND modificationTime<:timeLimit "
-            # delete jobs
-            varMap = dict()
-            varMap[':subStatus'] = 'done'
-            varMap[':timeLimit'] = datetime.datetime.utcnow() - datetime.timedelta(hours=timeout)
-            self.execute(sqlDJ, varMap)
-            nDel = self.cur.rowcount
-            # commit
-            self.commit()
-            tmpLog.debug('deleted {0} jobs'.format(nDel))
-            return True
-        except Exception:
->>>>>>> 203c8076
-            # roll back
-            self.rollback()
-            # dump error
-            core_utils.dump_error_message(_logger)
-            # return
-<<<<<<< HEAD
-            return {}
-=======
-            return False
->>>>>>> 203c8076
+            # roll back
+            self.rollback()
+            # dump error
+            core_utils.dump_error_message(_logger)
+            # return
+            return {}