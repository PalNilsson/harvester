"""
Connection to the PanDA server

"""
import ssl

try:
    # disable SNI for TLSV1_UNRECOGNIZED_NAME before importing requests
    ssl.HAS_SNI = False
except:
    pass
import sys
import json
import zlib
import inspect
import datetime, time
import requests
import traceback
from future.utils import iteritems
# TO BE REMOVED for python2.7
import requests.packages.urllib3

try:
    requests.packages.urllib3.disable_warnings()
except:
    pass
from . import core_utils
from pandaharvester.harvesterconfig import harvester_config

# logger
_logger = core_utils.setup_logger('communicator')


# connection class
class Communicator:
    # constructor
    def __init__(self):
        if hasattr(harvester_config.pandacon, 'verbose') and harvester_config.pandacon.verbose:
            self.verbose = True
        else:
            self.verbose = False

    # POST with http
    def post(self, path, data):
        try:
            tmpLog = None
            if self.verbose:
                tmpLog = core_utils.make_logger(_logger, method_name='post')
                tmpExec = inspect.stack()[1][3]
            url = '{0}/{1}'.format(harvester_config.pandacon.pandaURL, path)
            if self.verbose:
                tmpLog.debug('exec={0} URL={1} data={2}'.format(tmpExec, url, str(data)))
            res = requests.post(url,
                                data=data,
                                headers={"Accept": "application/json",
                                         "Connection": "close"},
                                timeout=harvester_config.pandacon.timeout)
            if self.verbose:
                tmpLog.debug('exec={0} code={1} return={2}'.format(tmpExec, res.status_code, res.text))
            if res.status_code == 200:
                return True, res
            else:
                errMsg = 'StatusCode={0} {1}'.format(res.status_code,
                                                     res.text)
        except:
            errType, errValue = sys.exc_info()[:2]
            errMsg = "failed to post with {0}:{1} ".format(errType, errValue)
            errMsg += traceback.format_exc()
        return False, errMsg

    # POST with https
    def post_ssl(self, path, data, cert=None):
        try:
            tmpLog = None
            if self.verbose:
                tmpLog = core_utils.make_logger(_logger, method_name='post_ssl')
                tmpExec = inspect.stack()[1][3]
            url = '{0}/{1}'.format(harvester_config.pandacon.pandaURLSSL, path)
            if self.verbose:
                tmpLog.debug('exec={0} URL={1} data={2}'.format(tmpExec, url, str(data)))
            if cert is None:
                cert = (harvester_config.pandacon.cert_file,
                        harvester_config.pandacon.key_file)
            req_time_start = time.time()
            res = requests.post(url,
                                data=data,
                                headers={"Accept": "application/json",
                                         "Connection": "close"},
                                timeout=harvester_config.pandacon.timeout,
                                verify=harvester_config.pandacon.ca_cert,
                                cert=cert)
            req_time = time.time() - req_time_start
            if self.verbose:
                tmpLog.debug('exec={0} code={1} took={3} sec. return={2}'.format(tmpExec, res.status_code, res.text, req_time))
            if res.status_code == 200:
                return True, res
            else:
                errMsg = 'StatusCode={0} {1}'.format(res.status_code,
                                                     res.text)
        except:
            errType, errValue = sys.exc_info()[:2]
            errMsg = "failed to post with {0}:{1} ".format(errType, errValue)
            errMsg += traceback.format_exc()
        return False, errMsg

    # PUT with https
    def put_ssl(self, path, files, cert=None):
        try:
            tmpLog = None
            tmpExec = None
            if self.verbose:
                tmpLog = core_utils.make_logger(_logger, method_name='put_ssl')
                tmpExec = inspect.stack()[1][3]
            url = '{0}/{1}'.format(harvester_config.pandacon.pandaCacheURL_W, path)
            if self.verbose:
                tmpLog.debug('exec={0} URL={1} files={2}'.format(tmpExec, url, files['file'][0]))
            if cert is None:
                cert = (harvester_config.pandacon.cert_file,
                        harvester_config.pandacon.key_file)
            res = requests.post(url,
                                files=files,
                                timeout=harvester_config.pandacon.timeout,
                                verify=harvester_config.pandacon.ca_cert,
                                cert=cert)
            if self.verbose:
                tmpLog.debug('exec={0} code={1} return={2}'.format(tmpExec, res.status_code, res.text))
            if res.status_code == 200:
                return True, res
            else:
                errMsg = 'StatusCode={0} {1}'.format(res.status_code,
                                                     res.text)
        except:
            errType, errValue = sys.exc_info()[:2]
            errMsg = "failed to put with {0}:{1} ".format(errType, errValue)
            errMsg += traceback.format_exc()
        return False, errMsg

    # check server
    def check_panda(self):
        tmpStat, tmpRes = self.post_ssl('isAlive', {})
        if tmpStat:
            return tmpStat, tmpRes.status_code, tmpRes.text
        else:
            return tmpStat, tmpRes

    # get jobs
    def get_jobs(self, site_name, node_name, prod_source_label, computing_element, n_jobs,
                 additional_criteria):
        # get logger
        tmpLog = core_utils.make_logger(_logger, 'siteName={0}'.format(site_name), method_name='get_jobs')
        tmpLog.debug('try to get {0} jobs'.format(n_jobs))
        data = {}
        data['siteName'] = site_name
        data['node'] = node_name
        data['prodSourceLabel'] = prod_source_label
        data['computingElement'] = computing_element
        data['nJobs'] = n_jobs
        data['schedulerID'] = 'harvester-{0}'.format(harvester_config.master.harvester_id)
        if additional_criteria is not None:
            for tmpKey, tmpVal in additional_criteria:
                data[tmpKey] = tmpVal
        start_getjobs = time.time()
        tmpStat, tmpRes = self.post_ssl('getJob', data)
        time_getjobs = time.time() - start_getjobs
        tmpLog.debug('getJob for {0} jobs took {1} sec.'.format(n_jobs,time_getjobs))
        errStr = 'OK'
        if tmpStat is False:
            errStr = core_utils.dump_error_message(tmpLog, tmpRes)
        else:
            try:
                tmpDict = tmpRes.json()
                tmpLog.debug('StatusCode={0}'.format(tmpDict['StatusCode']))
                if tmpDict['StatusCode'] == 0:
                    tmpLog.debug('got {0} jobs'.format(len(tmpDict['jobs'])))
                    return tmpDict['jobs'], errStr
                else:
                    if 'errorDialog' in tmpDict:
                        errStr = tmpDict['errorDialog']
                    else:
                        errStr = "StatusCode={0}".format(tmpDict['StatusCode'])
                return [], errStr
            except Exception:
                errStr = core_utils.dump_error_message(tmpLog, tmpRes)
        return [], errStr

    # update jobs
<<<<<<< HEAD
    def update_jobs(self, jobspec_list):
        sw = core_utils.get_stopwatch()
        tmpLogG = core_utils.make_logger(_logger, method_name='update_jobs')
=======
    def update_jobs(self, jobspec_list, id):
        tmpLogG = core_utils.make_logger(_logger, 'id={0}'.format(id), method_name='update_jobs')
>>>>>>> 489d67b6
        tmpLogG.debug('update {0} jobs'.format(len(jobspec_list)))
        retList = []
        # update events
        for jobSpec in jobspec_list:
            eventRanges, eventSpecs = jobSpec.to_event_data(max_events=10000)
            if eventRanges != []:
                tmpLogG.debug('update {0} events for PandaID={1}'.format(len(eventSpecs), jobSpec.PandaID))
                tmpRet = self.update_event_ranges(eventRanges, tmpLogG)
                if tmpRet['StatusCode'] == 0:
                    for eventSpec, retVal in zip(eventSpecs, tmpRet['Returns']):
                        if retVal in [True, False] and eventSpec.is_final_status():
                            eventSpec.subStatus = 'done'
        # update jobs in bulk
        nLookup = 100
        iLookup = 0
        while iLookup < len(jobspec_list):
            dataList = []
            jobSpecSubList = jobspec_list[iLookup:iLookup + nLookup]
            for jobSpec in jobSpecSubList:
                data = jobSpec.get_job_attributes_for_panda()
                data['jobId'] = jobSpec.PandaID
                data['siteName'] = jobSpec.computingSite
                data['state'] = jobSpec.get_status()
                data['attemptNr'] = jobSpec.attemptNr
                data['jobSubStatus'] = jobSpec.subStatus
                # change cancelled to failed to be accepted by panda server
                if data['state'] in ['cancelled', 'missed']:
                    if jobSpec.is_pilot_closed():
                        data['jobSubStatus'] = 'pilot_closed'
                    else:
                        data['jobSubStatus'] = data['state']
                    data['state'] = 'failed'
                if jobSpec.startTime is not None and 'startTime' not in data:
                    data['startTime'] = jobSpec.startTime.strftime('%Y-%m-%d %H:%M:%S')
                if jobSpec.endTime is not None and 'endTime' not in data:
                    data['endTime'] = jobSpec.endTime.strftime('%Y-%m-%d %H:%M:%S')
                if 'coreCount' not in data and jobSpec.nCore is not None:
                    data['coreCount'] = jobSpec.nCore
                if jobSpec.is_final_status() and jobSpec.status == jobSpec.get_status():
                    if jobSpec.metaData is not None:
                        data['metaData'] = json.dumps(jobSpec.metaData)
                    if jobSpec.outputFilesToReport is not None:
                        data['xml'] = jobSpec.outputFilesToReport
                dataList.append(data)
            harvester_id = harvester_config.master.harvester_id
            tmpStat, tmpRes = self.post_ssl('updateJobsInBulk', {'jobList': json.dumps(dataList),
                                                                 'harvester_id': harvester_id})
            retMaps = None
            errStr = ''
            if tmpStat is False:
                errStr = core_utils.dump_error_message(tmpLogG, tmpRes)
            else:
                try:
                    tmpStat, retMaps = tmpRes.json()
                    if tmpStat is False:
                        tmpLogG.error('updateJobsInBulk failed with {0}'.format(retMaps))
                        retMaps = None
                except Exception:
                    errStr = core_utils.dump_error_message(tmpLogG)
            if retMaps is None:
                retMap = {}
                retMap['content'] = {}
                retMap['content']['StatusCode'] = 999
                retMap['content']['ErrorDiag'] = errStr
                retMaps = [json.dumps(retMap)] * len(jobSpecSubList)
            for jobSpec, retMap, data in zip(jobSpecSubList, retMaps, dataList):
                tmpLog = core_utils.make_logger(_logger, 'id={0} PandaID={1}'.format(id, jobSpec.PandaID),
                                                method_name='update_jobs')
                try:
                    retMap = json.loads(retMap['content'])
                except Exception:
                    errStr = 'falied to load json'
                    retMap = {}
                    retMap['StatusCode'] = 999
                    retMap['ErrorDiag'] = errStr
                tmpLog.debug('data={0}'.format(str(data)))
                tmpLog.debug('done with {0}'.format(str(retMap)))
                retList.append(retMap)
            iLookup += nLookup
        tmpLogG.debug('done' + sw.get_elapsed_time())
        return retList

    # get events
    def get_event_ranges(self, data_map):
        retStat = False
        retVal = dict()
        for pandaID, data in iteritems(data_map):
            # get logger
            tmpLog = core_utils.make_logger(_logger, 'PandaID={0}'.format(data['pandaID']),
                                            method_name='get_event_ranges')
            if 'nRanges' in data:
                nRanges = data['nRanges']
            else:
                nRanges = 1
            tmpLog.debug('start nRanges={0}'.format(nRanges))
            while nRanges > 0:
                # use a small chunk size to avoid timeout
                chunkSize = min(1024, nRanges)
                data['nRanges'] = chunkSize
                tmpStat, tmpRes = self.post_ssl('getEventRanges', data)
                if tmpStat is False:
                    core_utils.dump_error_message(tmpLog, tmpRes)
                else:
                    try:
                        tmpDict = tmpRes.json()
                        if tmpDict['StatusCode'] == 0:
                            retStat = True
                            if data['pandaID'] not in retVal:
                                retVal[data['pandaID']] = []
                            retVal[data['pandaID']] += tmpDict['eventRanges']
                            # got empty
                            if len(tmpDict['eventRanges']) == 0:
                                break
                    except Exception:
                        core_utils.dump_error_message(tmpLog, tmpRes)
                        break
                nRanges -= chunkSize
            tmpLog.debug('done with {0}'.format(str(retVal)))
        return retStat, retVal

    # update events
    def update_event_ranges(self, event_ranges, tmp_log):
        tmp_log.debug('start update_event_ranges')
        data = {}
        data['eventRanges'] = json.dumps(event_ranges)
        data['version'] = 1
        tmp_log.debug('data={0}'.format(str(data)))
        tmpStat, tmpRes = self.post_ssl('updateEventRanges', data)
        retMap = None
        if tmpStat is False:
            core_utils.dump_error_message(tmp_log, tmpRes)
        else:
            try:
                retMap = tmpRes.json()
            except:
                core_utils.dump_error_message(tmp_log)
        if retMap is None:
            retMap = {}
            retMap['StatusCode'] = 999
        tmp_log.debug('done updateEventRanges with {0}'.format(str(retMap)))
        return retMap

    # get commands
    def get_commands(self, n_commands):
        harvester_id = harvester_config.master.harvester_id
        tmpLog = core_utils.make_logger(_logger, 'harvesterID={0}'.format(harvester_id),
                                        method_name='get_commands')
        tmpLog.debug('Start retrieving {0} commands'.format(n_commands))
        data = {}
        data['harvester_id'] = harvester_id
        data['n_commands'] = n_commands
        tmp_stat, tmp_res = self.post_ssl('getCommands', data)
        if tmp_stat is False:
            core_utils.dump_error_message(_logger, tmp_res)
        else:
            try:
                tmp_dict = tmp_res.json()
                if tmp_dict['StatusCode'] == 0:
                    tmpLog.debug('Commands {0}'.format(tmp_dict['Commands']))
                    return tmp_dict['Commands']
                return []
            except KeyError:
                core_utils.dump_error_message(tmpLog, tmp_res)
        return []

    # send ACKs
    def ack_commands(self, command_ids):
        harvester_id = harvester_config.master.harvester_id
        tmpLog = core_utils.make_logger(_logger, 'harvesterID={0}'.format(harvester_id),
                                        method_name='ack_commands')
        tmpLog.debug('Start acknowledging {0} commands (command_ids={1})'.format(len(command_ids), command_ids))
        data = {}
        data['command_ids'] = json.dumps(command_ids)
        tmp_stat, tmp_res = self.post_ssl('ackCommands', data)
        if tmp_stat is False:
            core_utils.dump_error_message(tmpLog, tmp_res)
        else:
            try:
                tmp_dict = tmp_res.json()
                if tmp_dict['StatusCode'] == 0:
                    tmpLog.debug('Finished acknowledging commands')
                    return True
                return False
            except KeyError:
                core_utils.dump_error_message(_logger, tmp_res)
        return False

    # get proxy
    def get_proxy(self, voms_role, cert=None):
        retVal = None
        retMsg = ''
        # get logger
        tmpLog = core_utils.make_logger(_logger, method_name='get_proxy')
        tmpLog.debug('start')
        data = {'role': voms_role}
        tmpStat, tmpRes = self.post_ssl('getProxy', data, cert)
        if tmpStat is False:
            core_utils.dump_error_message(tmpLog, tmpRes)
        else:
            try:
                tmpDict = tmpRes.json()
                if tmpDict['StatusCode'] == 0:
                    retVal = tmpDict['userProxy']
                else:
                    retMsg = tmpDict['errorDialog']
                    core_utils.dump_error_message(tmpLog, retMsg)
                    tmpStat = False
            except:
                retMsg = core_utils.dump_error_message(tmpLog, tmpRes)
                tmpStat = False
        if tmpStat:
            tmpLog.debug('done with {0}'.format(str(retVal)))
        return retVal, retMsg

    # update workers
    def update_workers(self, workspec_list):
        tmpLog = core_utils.make_logger(_logger, method_name='update_workers')
        tmpLog.debug('start')
        dataList = []
        for workSpec in workspec_list:
            dataList.append(workSpec.convert_to_propagate())
        data = dict()
        data['harvesterID'] = harvester_config.master.harvester_id
        data['workers'] = json.dumps(dataList)
        tmpLog.debug('update {0} workers'.format(len(dataList)))
        tmpStat, tmpRes = self.post_ssl('updateWorkers', data)
        retList = None
        errStr = 'OK'
        if tmpStat is False:
            errStr = core_utils.dump_error_message(tmpLog, tmpRes)
        else:
            try:
                retCode, retList = tmpRes.json()
                if not retCode:
                    errStr = core_utils.dump_error_message(tmpLog, retList)
                    retList = None
                    tmpStat = False
            except:
                errStr = core_utils.dump_error_message(tmpLog)
                tmpLog.error('conversion failure from {0}'.format(tmpRes.text))
                tmpStat = False
        if tmpStat:
            tmpLog.debug('done with {0}'.format(errStr))
        return retList, errStr

    # send heartbeat of harvester instance
    def is_alive(self, key_values):
        tmpLog = core_utils.make_logger(_logger, method_name='is_alive')
        tmpLog.debug('start')
        # convert datetime
        for tmpKey, tmpVal in iteritems(key_values):
            if isinstance(tmpVal, datetime.datetime):
                tmpVal = 'datetime/' + tmpVal.strftime('%Y-%m-%d %H:%M:%S.%f')
                key_values[tmpKey] = tmpVal
        # send data
        data = dict()
        data['harvesterID'] = harvester_config.master.harvester_id
        data['data'] = json.dumps(key_values)
        tmpStat, tmpRes = self.post_ssl('harvesterIsAlive', data)
        retCode = False
        if tmpStat is False:
            tmpStr = core_utils.dump_error_message(tmpLog, tmpRes)
        else:
            try:
                retCode, tmpStr = tmpRes.json()
            except:
                tmpStr = core_utils.dump_error_message(tmpLog)
                tmpLog.error('conversion failure from {0}'.format(tmpRes.text))
                tmpStat = False
        if tmpStat:
            tmpLog.debug('done with {0} : {1}'.format(retCode, tmpStr))
        return retCode, tmpStr

    # update worker stats
    def update_worker_stats(self, site_name, stats):
        tmpLog = core_utils.make_logger(_logger, method_name='update_worker_stats')
        tmpLog.debug('start')
        data = dict()
        data['harvesterID'] = harvester_config.master.harvester_id
        data['siteName'] = site_name
        data['paramsList'] = json.dumps(stats)
        tmpLog.debug('update stats for {0}, stats: {1}'.format(site_name, stats))
        tmpStat, tmpRes = self.post_ssl('reportWorkerStats', data)
        errStr = 'OK'
        if tmpStat is False:
            errStr = core_utils.dump_error_message(tmpLog, tmpRes)
        else:
            try:
                retCode, retMsg = tmpRes.json()
                if not retCode:
                    tmpStat = False
                    errStr = core_utils.dump_error_message(tmpLog, retMsg)
            except:
                tmpStat = False
                errStr = core_utils.dump_error_message(tmpLog)
                tmpLog.error('conversion failure from {0}'.format(tmpRes.text))
        if tmpStat:
            tmpLog.debug('done with {0}:{1}'.format(tmpStat, errStr))
        return tmpStat, errStr

    # check jobs
    def check_jobs(self, jobspec_list):
        tmpLog = core_utils.make_logger(_logger, method_name='check_jobs')
        tmpLog.debug('start')
        retList = []
        nLookup = 100
        iLookup = 0
        while iLookup < len(jobspec_list):
            ids = []
            for jobSpec in jobspec_list[iLookup:iLookup + nLookup]:
                ids.append(str(jobSpec.PandaID))
            iLookup += nLookup
            data = dict()
            data['ids'] = ','.join(ids)
            tmpStat, tmpRes = self.post_ssl('checkJobStatus', data)
            errStr = 'OK'
            if tmpStat is False:
                errStr = core_utils.dump_error_message(tmpLog, tmpRes)
                tmpRes = None
            else:
                try:
                    tmpRes = tmpRes.json()
                except:
                    tmpRes = None
                    errStr = core_utils.dump_error_message(tmpLog)
            for idx, pandaID in enumerate(ids):
                if tmpRes is None or 'data' not in tmpRes or idx >= len(tmpRes['data']):
                    retMap = dict()
                    retMap['StatusCode'] = 999
                    retMap['ErrorDiag'] = errStr
                else:
                    retMap = tmpRes['data'][idx]
                    retMap['StatusCode'] = 0
                    retMap['ErrorDiag'] = errStr
                retList.append(retMap)
                tmpLog.debug('got {0} for PandaID={1}'.format(str(retMap), pandaID))
        return retList

    # get key pair
    def get_key_pair(self, public_key_name, private_key_name):
        tmpLog = core_utils.make_logger(_logger, method_name='get_key_pair')
        tmpLog.debug('start for {0}:{1}'.format(public_key_name, private_key_name))
        data = dict()
        data['publicKeyName'] = public_key_name
        data['privateKeyName'] = private_key_name
        tmpStat, tmpRes = self.post_ssl('getKeyPair', data)
        retMap = None
        errStr = None
        if tmpStat is False:
            errStr = core_utils.dump_error_message(tmpLog, tmpRes)
        else:
            try:
                retMap = tmpRes.json()
                if retMap['StatusCode'] != 0:
                    errStr = 'failed to get key with StatusCode={0} : {1}'.format(retMap['StatusCode'],
                                                                                  retMap['errorDialog'])
                    tmpLog.error(errStr)
                    retMap = None
                else:
                    tmpLog.debug('got {0} with'.format(str(retMap), errStr))
            except:
                errStr = core_utils.dump_error_message(tmpLog)
        return retMap, errStr

    # upload file
    def upload_file(self, file_name, file_object, offset, read_bytes):
        tmpLog = core_utils.make_logger(_logger, method_name='upload_file')
        tmpLog.debug('start for {0} {1}:{2}'.format(file_name, offset, read_bytes))
        file_object.seek(offset)
        files = {'file': (file_name, zlib.compress(file_object.read(read_bytes)))}
        tmpStat, tmpRes = self.put_ssl('updateLog', files)
        errStr = None
        if tmpStat is False:
            errStr = core_utils.dump_error_message(tmpLog, tmpRes)
        else:
            errStr = tmpRes.text
            tmpLog.debug('got {0}'.format(errStr))
        return tmpStat, errStr

    # check event availability
    def check_event_availability(self, jobspec):
        retStat = False
        retVal = None
        tmpLog = core_utils.make_logger(_logger, 'PandaID={0}'.format(jobspec.PandaID),
                                        method_name='check_event_availability')
        tmpLog.debug('start')
        data = dict()
        data['taskID'] = jobspec.taskID
        data['pandaID'] = jobspec.PandaID
        if jobspec.jobsetID is None:
            data['jobsetID'] = jobspec.jobParams['jobsetID']
        else:
            data['jobsetID'] = jobspec.jobsetID
        tmpStat, tmpRes = self.post_ssl('checkEventsAvailability', data)
        if tmpStat is False:
            core_utils.dump_error_message(tmpLog, tmpRes)
        else:
            try:
                tmpDict = tmpRes.json()
                if tmpDict['StatusCode'] == 0:
                    retStat = True
                    retVal = tmpDict['nEventRanges']
            except:
                core_utils.dump_error_message(tmpLog, tmpRes)
        tmpLog.debug('done with {0}'.format(retVal))
        return retStat, retVal

    # send dialog messages
    def send_dialog_messages(self, dialog_list):
        tmpLog = core_utils.make_logger(_logger, method_name='send_dialog_messages')
        tmpLog.debug('start')
        dataList = []
        for diagSpec in dialog_list:
            dataList.append(diagSpec.convert_to_propagate())
        data = dict()
        data['harvesterID'] = harvester_config.master.harvester_id
        data['dialogs'] = json.dumps(dataList)
        tmpLog.debug('send {0} messages'.format(len(dataList)))
        tmpStat, tmpRes = self.post_ssl('addHarvesterDialogs', data)
        errStr = 'OK'
        if tmpStat is False:
            errStr = core_utils.dump_error_message(tmpLog, tmpRes)
        else:
            try:
                retCode, tmpStr = tmpRes.json()
                if not retCode:
                    errStr = core_utils.dump_error_message(tmpLog, tmpStr)
                    tmpStat = False
            except:
                errStr = core_utils.dump_error_message(tmpLog)
                tmpLog.error('conversion failure from {0}'.format(tmpRes.text))
                tmpStat = False
        if tmpStat:
            tmpLog.debug('done with {0}'.format(errStr))
        return tmpStat, errStr<|MERGE_RESOLUTION|>--- conflicted
+++ resolved
@@ -3,7 +3,6 @@
 
 """
 import ssl
-
 try:
     # disable SNI for TLSV1_UNRECOGNIZED_NAME before importing requests
     ssl.HAS_SNI = False
@@ -19,7 +18,6 @@
 from future.utils import iteritems
 # TO BE REMOVED for python2.7
 import requests.packages.urllib3
-
 try:
     requests.packages.urllib3.disable_warnings()
 except:
@@ -184,14 +182,9 @@
         return [], errStr
 
     # update jobs
-<<<<<<< HEAD
-    def update_jobs(self, jobspec_list):
+    def update_jobs(self, jobspec_list, id):
         sw = core_utils.get_stopwatch()
-        tmpLogG = core_utils.make_logger(_logger, method_name='update_jobs')
-=======
-    def update_jobs(self, jobspec_list, id):
         tmpLogG = core_utils.make_logger(_logger, 'id={0}'.format(id), method_name='update_jobs')
->>>>>>> 489d67b6
         tmpLogG.debug('update {0} jobs'.format(len(jobspec_list)))
         retList = []
         # update events
@@ -209,7 +202,7 @@
         iLookup = 0
         while iLookup < len(jobspec_list):
             dataList = []
-            jobSpecSubList = jobspec_list[iLookup:iLookup + nLookup]
+            jobSpecSubList = jobspec_list[iLookup:iLookup+nLookup]
             for jobSpec in jobSpecSubList:
                 data = jobSpec.get_job_attributes_for_panda()
                 data['jobId'] = jobSpec.PandaID
@@ -501,7 +494,7 @@
         iLookup = 0
         while iLookup < len(jobspec_list):
             ids = []
-            for jobSpec in jobspec_list[iLookup:iLookup + nLookup]:
+            for jobSpec in jobspec_list[iLookup:iLookup+nLookup]:
                 ids.append(str(jobSpec.PandaID))
             iLookup += nLookup
             data = dict()
