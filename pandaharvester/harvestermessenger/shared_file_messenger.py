import json
import os
import re
<<<<<<< HEAD
import time
=======
import datetime
>>>>>>> f562daea
try:
    from urllib.parse import urlencode
except ImportError:
    from urllib import urlencode
import uuid
import os.path
import tarfile
import fnmatch
from future.utils import iteritems
from past.builtins import long
from pandaharvester.harvestercore import core_utils
from pandaharvester.harvestercore.work_spec import WorkSpec
from pandaharvester.harvestercore.plugin_base import PluginBase
from pandaharvester.harvesterconfig import harvester_config

# json for worker attributes
jsonAttrsFileName = harvester_config.payload_interaction.workerAttributesFile

# json for job report
jsonJobReport = harvester_config.payload_interaction.jobReportFile

# json for outputs
jsonOutputsFileName = harvester_config.payload_interaction.eventStatusDumpJsonFile

# xml for outputs
xmlOutputsBaseFileName = harvester_config.payload_interaction.eventStatusDumpXmlFile

# json for job request
jsonJobRequestFileName = harvester_config.payload_interaction.jobRequestFile

# json for job spec
jobSpecFileName = harvester_config.payload_interaction.jobSpecFile

# json for event request
jsonEventsRequestFileName = harvester_config.payload_interaction.eventRequestFile

# json to feed events
jsonEventsFeedFileName = harvester_config.payload_interaction.eventRangesFile

# json to update events
jsonEventsUpdateFileName = harvester_config.payload_interaction.updateEventsFile

# PFC for input files
xmlPoolCatalogFileName = harvester_config.payload_interaction.xmlPoolCatalogFile

# json to get PandaIDs
pandaIDsFile = harvester_config.payload_interaction.pandaIDsFile

# json to kill worker itself
try:
    killWorkerFile = harvester_config.payload_interaction.killWorkerFile
except:
    killWorkerFile = 'kill_worker.json'

<<<<<<< HEAD
# json with worker heartbeat
try:
    heartbeatFile = harvester_config.payload_interaction.heartbeatFile
except:
    heartbeatFile = 'heartbeat.json'
=======
# json for heartbeats from the worker
try:
    heartbeatFile = harvester_config.payload_interaction.heartbeatFile
except:
    heartbeatFile = 'worker_heartbeat.json'
>>>>>>> f562daea

# suffix to read json
suffixReadJson = '.read'

# logger
_logger = core_utils.setup_logger('shared_file_messenger')


def set_logger(master_logger):
    global _logger
    _logger = master_logger


# messenger with shared file system
class SharedFileMessenger(PluginBase):
    # constructor
    def __init__(self, **kwarg):
        self.jobSpecFileFormat = 'json'
        PluginBase.__init__(self, **kwarg)

    # get access point
    def get_access_point(self, workspec, panda_id):
        if workspec.mapType == WorkSpec.MT_MultiJobs:
            accessPoint = os.path.join(workspec.get_access_point(), str(panda_id))
        else:
            accessPoint = workspec.get_access_point()
        return accessPoint

    # get attributes of a worker which should be propagated to job(s).
    #  * the worker needs to put a json under the access point
    def get_work_attributes(self, workspec):
        # get logger
        tmpLog = core_utils.make_logger(_logger, 'workerID={0}'.format(workspec.workerID),
                                        method_name='get_work_attributes')
        allRetDict = dict()
        for pandaID in workspec.pandaid_list:
            # look for the json just under the access point
            accessPoint = self.get_access_point(workspec, pandaID)
            jsonFilePath = os.path.join(accessPoint, jsonAttrsFileName)
            tmpLog.debug('looking for attributes file {0}'.format(jsonFilePath))
            retDict = dict()
            if not os.path.exists(jsonFilePath):
                # not found
                tmpLog.debug('not found')
            else:
                try:
                    with open(jsonFilePath) as jsonFile:
                        retDict = json.load(jsonFile)
                except:
                    tmpLog.debug('failed to load {0}'.format(jsonFilePath))
            # look for job report
            jsonFilePath = os.path.join(accessPoint, jsonJobReport)
            tmpLog.debug('looking for job report file {0}'.format(jsonFilePath))
            if not os.path.exists(jsonFilePath):
                # not found
                tmpLog.debug('not found')
            else:
                try:
                    with open(jsonFilePath) as jsonFile:
                        tmpDict = json.load(jsonFile)
                        retDict['metaData'] = tmpDict
                    tmpLog.debug('got {0} kB of job report'.format(os.stat(jsonFilePath).st_size / 1024))
                except:
                    tmpLog.debug('failed to load {0}'.format(jsonFilePath))
            allRetDict[pandaID] = retDict
        return allRetDict

    # get files to stage-out.
    #  * the worker needs to put a json under the access point
    def get_files_to_stage_out(self, workspec):
        # get logger
        tmpLog = core_utils.make_logger(_logger, 'workerID={0}'.format(workspec.workerID),
                                        method_name='get_files_to_stage_out')
        fileDict = dict()
        # look for the json just under the access point
        for pandaID in workspec.pandaid_list:
            # look for the json just under the access point
            accessPoint = self.get_access_point(workspec, pandaID)
            jsonFilePath = os.path.join(accessPoint, jsonOutputsFileName)
            readJsonPath = jsonFilePath + suffixReadJson
            # first look for json.read which is not yet acknowledged
            tmpLog.debug('looking for output file {0}'.format(readJsonPath))
            if os.path.exists(readJsonPath):
                pass
            else:
                tmpLog.debug('looking for output file {0}'.format(jsonFilePath))
                if not os.path.exists(jsonFilePath):
                    # not found
                    tmpLog.debug('not found')
                    continue
                try:
                    tmpLog.debug('found')
                    # rename to prevent from being overwritten
                    os.rename(jsonFilePath, readJsonPath)
                except:
                    tmpLog.error('failed to rename json')
                    continue
            # load json
            toSkip = False
            loadDict = None
            try:
                with open(readJsonPath) as jsonFile:
                    loadDict = json.load(jsonFile)
            except:
                tmpLog.error('failed to load json')
                toSkip = True
            # test validity of data format (ie it should be a Dictionary)
            if not toSkip:
                if not isinstance(loadDict, dict):
                    tmpLog.error('loaded data is not a dictionary')
                    toSkip = True
            # collect files and events
            nData = 0
            if not toSkip:
                sizeMap = dict()
                chksumMap = dict()
                eventsList = dict()
                for tmpPandaID, tmpEventMapList in iteritems(loadDict):
                    tmpPandaID = long(tmpPandaID)
                    # test if tmpEventMapList is a list
                    if not isinstance(tmpEventMapList, list):
                        tmpLog.error('loaded data item is not a list')
                        toSkip = True
                        break
                    for tmpEventInfo in tmpEventMapList:
                        try:
                            nData += 1
                            if 'eventRangeID' in tmpEventInfo:
                                tmpEventRangeID = tmpEventInfo['eventRangeID']
                            else:
                                tmpEventRangeID = None
                            tmpFileDict = dict()
                            pfn = tmpEventInfo['path']
                            lfn = os.path.basename(pfn)
                            tmpFileDict['path'] = pfn
                            if pfn not in sizeMap:
                                if 'fsize' in tmpEventInfo:
                                    sizeMap[pfn] = tmpEventInfo['fsize']
                                else:
                                    sizeMap[pfn] = os.stat(pfn).st_size
                            tmpFileDict['fsize'] = sizeMap[pfn]
                            tmpFileDict['type'] = tmpEventInfo['type']
                            if tmpEventInfo['type'] in ['log', 'output']:
                                # disable zipping
                                tmpFileDict['isZip'] = 0
                            elif tmpEventInfo['type'] == 'zip_output':
                                # already zipped
                                tmpFileDict['isZip'] = 1
                            elif 'isZip' in tmpEventInfo:
                                tmpFileDict['isZip'] = tmpEventInfo['isZip']
                            # guid
                            if 'guid' in tmpEventInfo:
                                tmpFileDict['guid'] = tmpEventInfo['guid']
                            else:
                                tmpFileDict['guid'] = str(uuid.uuid4())
                            # get checksum
                            if pfn not in chksumMap:
                                if 'chksum' in tmpEventInfo:
                                    chksumMap[pfn] = tmpEventInfo['chksum']
                                else:
                                    chksumMap[pfn] = core_utils.calc_adler32(pfn)
                            tmpFileDict['chksum'] = chksumMap[pfn]
                            if tmpPandaID not in fileDict:
                                fileDict[tmpPandaID] = dict()
                            if lfn not in fileDict[tmpPandaID]:
                                fileDict[tmpPandaID][lfn] = []
                            fileDict[tmpPandaID][lfn].append(tmpFileDict)
                            # skip if unrelated to events
                            if tmpFileDict['type'] not in ['es_output', 'zip_output']:
                                continue
                            tmpFileDict['eventRangeID'] = tmpEventRangeID
                            if tmpPandaID not in eventsList:
                                eventsList[tmpPandaID] = list()
                            eventsList[tmpPandaID].append({'eventRangeID': tmpEventRangeID,
                                                           'eventStatus': tmpEventInfo['eventStatus']})
                        except:
                            core_utils.dump_error_message(tmpLog)
                # dump events
                if not toSkip:
                    if len(eventsList) > 0:
                        curName = os.path.join(accessPoint, jsonEventsUpdateFileName)
                        newName = curName + '.new'
                        f = open(newName, 'w')
                        json.dump(eventsList, f)
                        f.close()
                        os.rename(newName, curName)
            # remove empty file
            if toSkip or nData == 0:
                try:
                    os.remove(readJsonPath)
                except:
                    pass
            tmpLog.debug('got {0} files for PandaID={1}'.format(nData, pandaID))
        return fileDict

    # check if job is requested.
    # * the worker needs to put a json under the access point
    def job_requested(self, workspec):
        # get logger
        tmpLog = core_utils.make_logger(_logger, 'workerID={0}'.format(workspec.workerID),
                                        method_name='job_requested')
        # look for the json just under the access point
        jsonFilePath = os.path.join(workspec.get_access_point(), jsonJobRequestFileName)
        tmpLog.debug('looking for job request file {0}'.format(jsonFilePath))
        if not os.path.exists(jsonFilePath):
            # not found
            tmpLog.debug('not found')
            return False
        # read nJobs
        try:
            with open(jsonFilePath) as jsonFile:
                tmpDict = json.load(jsonFile)
                nJobs = tmpDict['nJobs']
        except:
            # request 1 job by default
            nJobs = 1
        tmpLog.debug('requesting {0} jobs'.format(nJobs))
        return nJobs

    # feed jobs
    # * worker_jobspec.json is put under the access point
    def feed_jobs(self, workspec, jobspec_list):
        # get logger
        tmpLog = core_utils.make_logger(_logger, 'workerID={0}'.format(workspec.workerID),
                                        method_name='feed_jobs')
        retVal = True
        # get PFC
        pfc = core_utils.make_pool_file_catalog(jobspec_list)
        pandaIDs = []
        for jobSpec in jobspec_list:
            accessPoint = self.get_access_point(workspec, jobSpec.PandaID)
            jobSpecFilePath = os.path.join(accessPoint, jobSpecFileName)
            xmlFilePath = os.path.join(accessPoint, xmlPoolCatalogFileName)
            tmpLog.debug('feeding jobs to {0}'.format(jobSpecFilePath))
            try:
                # put job spec file
                with open(jobSpecFilePath, 'w') as jobSpecFile:
                    if self.jobSpecFileFormat == 'cgi':
                        jobSpecFile.write(urlencode(jobSpec.jobParams))
                    else:
                        json.dump({jobSpec.PandaID: jobSpec.jobParams}, jobSpecFile)
                # put PFC.xml
                with open(xmlFilePath, 'w') as pfcFile:
                    pfcFile.write(pfc)
                # make symlink
                inFiles = jobSpec.get_input_file_attributes()
                for inLFN, inFile in iteritems(inFiles):
                    dstPath = os.path.join(accessPoint, inLFN)
                    if inFile['path'] != dstPath:
                        # test if symlink exists if so remove it
                        if os.path.exists(dstPath):
                            os.unlink(dstPath)
                            tmpLog.debug("removing existing symlink %s" % dstPath)
                        os.symlink(inFile['path'], dstPath)
                pandaIDs.append(jobSpec.PandaID)
            except:
                core_utils.dump_error_message(tmpLog)
                retVal = False
        # put PandaIDs file
        try:
            jsonFilePath = os.path.join(workspec.get_access_point(), pandaIDsFile)
            with open(jsonFilePath, 'w') as jsonPandaIDsFile:
                json.dump(pandaIDs, jsonPandaIDsFile)
        except:
            core_utils.dump_error_message(tmpLog)
            retVal = False
        # remove request file
        try:
            reqFilePath = os.path.join(workspec.get_access_point(), jsonJobRequestFileName)
            os.remove(reqFilePath)
        except:
            pass
        tmpLog.debug('done')
        return retVal

    # request events.
    # * the worker needs to put a json under the access point
    def events_requested(self, workspec):
        # get logger
        tmpLog = core_utils.make_logger(_logger, 'workerID={0}'.format(workspec.workerID),
                                        method_name='events_requested')
        # look for the json just under the access point
        jsonFilePath = os.path.join(workspec.get_access_point(), jsonEventsRequestFileName)
        tmpLog.debug('looking for event request file {0}'.format(jsonFilePath))
        if not os.path.exists(jsonFilePath):
            # not found
            tmpLog.debug('not found')
            return {}
        try:
            with open(jsonFilePath) as jsonFile:
                retDict = json.load(jsonFile)
        except:
            tmpLog.debug('failed to load json')
            return {}
        tmpLog.debug('found')
        return retDict

    # feed events
    # * worker_events.json is put under the access point
    def feed_events(self, workspec, events_dict):
        # get logger
        tmpLog = core_utils.make_logger(_logger, 'workerID={0}'.format(workspec.workerID),
                                        method_name='feed_events')
        retVal = True
        if workspec.mapType in [WorkSpec.MT_OneToOne, WorkSpec.MT_MultiWorkers]:
            # put the json just under the access point
            jsonFilePath = os.path.join(workspec.get_access_point(), jsonEventsFeedFileName)
            tmpLog.debug('feeding events to {0}'.format(jsonFilePath))
            try:
                with open(jsonFilePath, 'w') as jsonFile:
                    json.dump(events_dict, jsonFile)
            except:
                core_utils.dump_error_message(tmpLog)
                retVal = False
        elif workspec.mapType == WorkSpec.MT_MultiJobs:
            # TOBEFIXED
            pass
        # remove request file
        try:
            jsonFilePath = os.path.join(workspec.get_access_point(), jsonEventsRequestFileName)
            os.remove(jsonFilePath)
        except:
            pass
        tmpLog.debug('done')
        return retVal

    # update events.
    # * the worker needs to put a json under the access point
    def events_to_update(self, workspec):
        # get logger
        tmpLog = core_utils.make_logger(_logger, 'workerID={0}'.format(workspec.workerID),
                                        method_name='events_to_update')
        # look for the json just under the access point
        retDict = dict()
        for pandaID in workspec.pandaid_list:
            # look for the json just under the access point
            accessPoint = self.get_access_point(workspec, pandaID)

            jsonFilePath = os.path.join(accessPoint, jsonEventsUpdateFileName)
            readJsonPath = jsonFilePath + suffixReadJson
            # first look for json.read which is not yet acknowledged
            tmpLog.debug('looking for event update file {0}'.format(readJsonPath))
            if os.path.exists(readJsonPath):
                pass
            else:
                tmpLog.debug('looking for event update file {0}'.format(jsonFilePath))
                if not os.path.exists(jsonFilePath):
                    # not found
                    tmpLog.debug('not found')
                    continue
                try:
                    # rename to prevent from being overwritten
                    os.rename(jsonFilePath, readJsonPath)
                except:
                    tmpLog.error('failed to rename json')
                    continue
            # load json
            nData = 0
            try:
                with open(readJsonPath) as jsonFile:
                    tmpOrigDict = json.load(jsonFile)
                    newDict = dict()
                    # change the key from str to int
                    for tmpPandaID, tmpDict in iteritems(tmpOrigDict):
                        tmpPandaID = long(tmpPandaID)
                        retDict[tmpPandaID] = tmpDict
                        nData += 1
            except:
                tmpLog.error('failed to load json')
            # delete empty file
            if nData == 0:
                try:
                    os.remove(readJsonPath)
                except:
                    pass
            tmpLog.debug('got {0} events for PandaID={1}'.format(nData, pandaID))
        return retDict

    # acknowledge events and files
    # * delete json.read files
    def acknowledge_events_files(self, workspec):
        # get logger
        tmpLog = core_utils.make_logger(_logger, 'workerID={0}'.format(workspec.workerID),
                                        method_name='acknowledge_events_files')
        # remove request file
        for pandaID in workspec.pandaid_list:
            accessPoint = self.get_access_point(workspec, pandaID)
            try:
                jsonFilePath = os.path.join(accessPoint, jsonEventsUpdateFileName)
                jsonFilePath += suffixReadJson
                os.remove(jsonFilePath)
            except:
                pass
            try:
                jsonFilePath = os.path.join(accessPoint, jsonOutputsFileName)
                jsonFilePath += suffixReadJson
                os.remove(jsonFilePath)
            except:
                pass
        tmpLog.debug('done')
        return

    # setup access points
    def setup_access_points(self, workspec_list):
        try:
            for workSpec in workspec_list:
                accessPoint = workSpec.get_access_point()
                # make the dir if missing
                if not os.path.exists(accessPoint):
                    os.makedirs(accessPoint)
                jobSpecs = workSpec.get_jobspec_list()
                if jobSpecs is not None:
                    for jobSpec in jobSpecs:
                        subAccessPoint = self.get_access_point(workSpec, jobSpec.PandaID)
                        if accessPoint != subAccessPoint:
                            if not os.path.exists(subAccessPoint):
                                os.mkdir(subAccessPoint)
            return True
        except:
            # get logger
            tmpLog = core_utils.make_logger(_logger, method_name='setup_access_points')
            core_utils.dump_error_message(tmpLog)
            return False

    # filter for log.tar.gz
    def filter_log_tgz(self, name):
        for tmpPatt in ['*.log', '*.txt', '*.xml', '*.json', 'log*']:
            if fnmatch.fnmatch(name, tmpPatt):
                return True
        return False

    # post-processing (archiving log files and collecting job metrics)
    def post_processing(self, workspec, jobspec_list, map_type):
        # get logger
        tmpLog = core_utils.make_logger(_logger, 'workerID={0}'.format(workspec.workerID),
                                        method_name='post_processing')
        try:
            for jobSpec in jobspec_list:
                # check if log is already there
                for fileSpec in jobSpec.outFiles:
                    if fileSpec.fileType == 'log':
                        continue
                logFileInfo = jobSpec.get_logfile_info()
                # make log.tar.gz
                accessPoint = self.get_access_point(workspec, jobSpec.PandaID)
                logFilePath = os.path.join(accessPoint, logFileInfo['lfn'])
                if map_type == WorkSpec.MT_MultiWorkers:
                    # append suffix
                    logFilePath += '.{0}'.format(workspec.workerID)
                tmpLog.debug('making {0}'.format(logFilePath))
                with tarfile.open(logFilePath, "w:gz") as tmpTarFile:
                    for path, dirs, files in os.walk(accessPoint):
                        for filename in files:
                            if self.filter_log_tgz(filename):
                                tmpFullPath = os.path.join(path, filename)
                                tmpRelPath = re.sub(accessPoint+'/*', '', tmpFullPath)
                                tmpTarFile.add(tmpFullPath, arcname=tmpRelPath)
                # make json to stage-out the log file
                fileDict = dict()
                fileDict[jobSpec.PandaID] = []
                fileDict[jobSpec.PandaID].append({'path': logFilePath,
                                                  'type': 'log',
                                                  'isZip': 0})
                jsonFilePath = os.path.join(accessPoint, jsonOutputsFileName)
                with open(jsonFilePath, 'w') as jsonFile:
                    json.dump(fileDict, jsonFile)
            return True
        except:
            core_utils.dump_error_message(tmpLog)
            return False

    # get PandaIDs for pull model
    def get_panda_ids(self, workspec):
        # get logger
        tmpLog = core_utils.make_logger(_logger, 'workerID={0}'.format(workspec.workerID),
                                        method_name='get_panda_ids')
        # look for the json just under the access point
        jsonFilePath = os.path.join(workspec.get_access_point(), pandaIDsFile)
        tmpLog.debug('looking for PandaID file {0}'.format(jsonFilePath))
        retVal = []
        if not os.path.exists(jsonFilePath):
            # not found
            tmpLog.debug('not found')
            return retVal
        try:
            with open(jsonFilePath) as jsonFile:
                retVal = json.load(jsonFile)
        except:
            tmpLog.debug('failed to load json')
            return retVal
        tmpLog.debug('found')
        return retVal

    # check if requested to kill the worker itself
    def kill_requested(self, workspec):
        # get logger
        tmpLog = core_utils.make_logger(_logger, 'workerID={0}'.format(workspec.workerID),
                                        method_name='kill_requested')
        # look for the json just under the access point
        jsonFilePath = os.path.join(workspec.get_access_point(), killWorkerFile)
        tmpLog.debug('looking for kill request file {0}'.format(jsonFilePath))
        if not os.path.exists(jsonFilePath):
            # not found
            tmpLog.debug('not found')
            return False
        tmpLog.debug('kill requested')
        return True

<<<<<<< HEAD
    # check if the worker heartbeat is up to date
    def check_worker_heartbeat(self, workspec):

        # define the desired timeout: 20 min
        heartbeat_timeout = 1200

        # get logger
        tmp_log = core_utils.make_logger(_logger, 'workerID={0}'.format(workspec.workerID),
                                        method_name='check_worker_heartbeat')

        # look for the json just under the access point
        json_file_path = os.path.join(workspec.get_access_point(), heartbeatFile)
        tmp_log.debug('looking for heartbeat file {0}'.format(json_file_path))
        if not os.path.exists(json_file_path):
            # not found
            if time.time() - workspec.creationTime > heartbeat_timeout:
                # the worker has been running enough to be considered dead
                tmp_log.debug('not found and to be killed')
                return False
            else:
                # the worker is too young to be killed
                tmp_log.debug('not found, but too early to kill')
                return True
        elif time.time() - os.stat(json_file_path).mtime > heartbeat_timeout:
            # found but outdated
            tmp_log.debug('worker {0} is dead'.format(workspec.batchID))
            return False
        else:
            # found and up to date
            tmp_log.debug('worker {0} is alive'.format(workspec.batchID))
            return True
=======
    # check if the worker is alive
    def is_alive(self, workspec, time_limit):
        # get logger
        tmpLog = core_utils.make_logger(_logger, 'workerID={0}'.format(workspec.workerID),
                                        method_name='is_alive')
        # json file
        jsonFilePath = os.path.join(workspec.get_access_point(), heartbeatFile)
        tmpLog.debug('looking for kill request file {0}'.format(jsonFilePath))
        if not os.path.exists(jsonFilePath):
            tmpLog.debug('not found')
            return None
        try:
            mtime = datetime.datetime.utcfromtimestamp(os.path.getmtime(jsonFilePath))
            tmpLog.debug('last modification time : {0}'.format(mtime))
            if datetime.datetime.utcnow() - mtime > datetime.timedelta(minutes=time_limit):
                tmpLog.debug('too old')
                return False
            tmpLog.debug('OK')
            return True
        except:
            tmpLog.debug('failed to get mtime')
            return None
>>>>>>> f562daea
<|MERGE_RESOLUTION|>--- conflicted
+++ resolved
@@ -1,11 +1,7 @@
 import json
 import os
 import re
-<<<<<<< HEAD
-import time
-=======
 import datetime
->>>>>>> f562daea
 try:
     from urllib.parse import urlencode
 except ImportError:
@@ -60,19 +56,11 @@
 except:
     killWorkerFile = 'kill_worker.json'
 
-<<<<<<< HEAD
-# json with worker heartbeat
-try:
-    heartbeatFile = harvester_config.payload_interaction.heartbeatFile
-except:
-    heartbeatFile = 'heartbeat.json'
-=======
 # json for heartbeats from the worker
 try:
     heartbeatFile = harvester_config.payload_interaction.heartbeatFile
 except:
     heartbeatFile = 'worker_heartbeat.json'
->>>>>>> f562daea
 
 # suffix to read json
 suffixReadJson = '.read'
@@ -581,39 +569,6 @@
         tmpLog.debug('kill requested')
         return True
 
-<<<<<<< HEAD
-    # check if the worker heartbeat is up to date
-    def check_worker_heartbeat(self, workspec):
-
-        # define the desired timeout: 20 min
-        heartbeat_timeout = 1200
-
-        # get logger
-        tmp_log = core_utils.make_logger(_logger, 'workerID={0}'.format(workspec.workerID),
-                                        method_name='check_worker_heartbeat')
-
-        # look for the json just under the access point
-        json_file_path = os.path.join(workspec.get_access_point(), heartbeatFile)
-        tmp_log.debug('looking for heartbeat file {0}'.format(json_file_path))
-        if not os.path.exists(json_file_path):
-            # not found
-            if time.time() - workspec.creationTime > heartbeat_timeout:
-                # the worker has been running enough to be considered dead
-                tmp_log.debug('not found and to be killed')
-                return False
-            else:
-                # the worker is too young to be killed
-                tmp_log.debug('not found, but too early to kill')
-                return True
-        elif time.time() - os.stat(json_file_path).mtime > heartbeat_timeout:
-            # found but outdated
-            tmp_log.debug('worker {0} is dead'.format(workspec.batchID))
-            return False
-        else:
-            # found and up to date
-            tmp_log.debug('worker {0} is alive'.format(workspec.batchID))
-            return True
-=======
     # check if the worker is alive
     def is_alive(self, workspec, time_limit):
         # get logger
@@ -635,5 +590,4 @@
             return True
         except:
             tmpLog.debug('failed to get mtime')
-            return None
->>>>>>> f562daea
+            return None