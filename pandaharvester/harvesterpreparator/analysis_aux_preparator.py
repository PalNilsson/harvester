import os
import stat
import shutil
try:
    import subprocess32 as subprocess
except Exception:
    import subprocess

import requests
import requests.exceptions

from pandaharvester.harvestercore.plugin_base import PluginBase
from pandaharvester.harvestercore import core_utils
from pandaharvester.harvestermover import mover_utils

# logger
baseLogger = core_utils.setup_logger('analysis_aux_preparator')


# preparator plugin for analysis auxiliary inputs
class AnalysisAuxPreparator(PluginBase):
    # constructor
    def __init__(self, **kwarg):
        self.containerRuntime = None
        self.externalCommand = {}
        self.maxAttempts = 3
        PluginBase.__init__(self, **kwarg)

    # trigger preparation
    def trigger_preparation(self, jobspec):
        # make logger
        tmpLog = self.make_logger(baseLogger, 'PandaID={0}'.format(jobspec.PandaID),
                                  method_name='trigger_preparation')
        tmpLog.debug('start')
        tmpLog.debug("from queueconfig file - containerRuntime : {0}".format(self.containerRuntime))
        tmpLog.debug("from queueconfig file - localContainerPath: {0}".format(self.localContainerPath))
        # loop over all inputs
        allDone = True
        bulkExtCommand = {}
        for tmpFileSpec in jobspec.inFiles:
            # local access path
            url = tmpFileSpec.url
            accPath = self.make_local_access_path(tmpFileSpec.scope, tmpFileSpec.lfn)
            accPathTmp = accPath + '.tmp'
            tmpLog.debug('url : {0} accPath : {1}'.format(url,accPath))
            # check if already exits
            if os.path.exists(accPath):
                continue
            # make directories if needed
            if not os.path.isdir(os.path.dirname(accPath)):
                os.makedirs(os.path.dirname(accPath))
            # check if use an external command
            extCommand = None
            for protocol in self.externalCommand:
                if url.startswith(protocol):
                    extCommand = self.externalCommand[protocol]
                    # collect file info to execute the command later
                    bulkExtCommand.setdefault(protocol, {'command': extCommand, 'url': [], 'dst': [], 'lfn': []})
                    bulkExtCommand[protocol]['url'].append(url)
                    bulkExtCommand[protocol]['dst'].append(accPath)
                    bulkExtCommand[protocol]['lfn'].append(tmpFileSpec.lfn)
                    break
            # execute the command later
            if extCommand is not None:
                continue
            # execute
            return_code = 1
            if url.startswith('http'):
                try:
                    tmpLog.debug('getting via http from {0} to {1}'.format(url, accPathTmp))
                    res = requests.get(url, timeout=180, verify=False)
                    if res.status_code == 200:
                        with open(accPathTmp, 'wb') as f:
                            f.write(res.content)
                        tmpLog.debug('Successfully fetched file - {0}'.format(accPathTmp))
                        return_code = 0
                    else:
                        errMsg = 'failed to get {0} with StatusCode={1} {2}'.format(url, res.status_code, res.text)
                        tmpLog.error(errMsg)
                except requests.exceptions.ReadTimeout:
                    tmpLog.error('read timeout when getting data from {0}'.format(url))
                except Exception:
                    core_utils.dump_error_message(tmpLog)
            elif url.startswith('docker'):
                if self.containerRuntime is None:
                    tmpLog.debug('container downloading is disabled')
                    continue
                if self.containerRuntime == 'docker':
                    args = ['docker', 'save', '-o', accPathTmp, url.split('://')[-1]]
                    return_code = self.make_container(tmpLog,args)
                elif self.containerRuntime == 'singularity':
                    args = ['singularity', 'build', '--sandbox', accPathTmp, url ]
                    return_code = self.make_container(tmpLog,args)
                elif self.containerRuntime == 'Summit_singularity':
                    return_code = self.make_container_script(tmpLog, accPathTmp, url)
                else:
                    tmpLog.error('unsupported container runtime : {0}'.format(self.containerRuntime))
<<<<<<< HEAD
                #
=======
                try:
                    tmpLog.debug('executing ' + ' '.join(args))
                    p = subprocess.Popen(args, stdout=subprocess.PIPE, stderr=subprocess.PIPE)
                    stdout, stderr = p.communicate()
                    return_code = p.returncode
                    if stdout is not None:
                        stdout = stdout.replace('\n', ' ')
                    if stderr is not None:
                        stderr = stderr.replace('\n', ' ')
                    tmpLog.debug("stdout: {0}".format(stdout))
                    tmpLog.debug("stderr: {0}".format(stderr))
                except Exception:
                    core_utils.dump_error_message(tmpLog)
>>>>>>> 7262e722
            elif url.startswith('/'):
                try:
                    shutil.copyfile(url, accPathTmp)
                    return_code = 0
                except Exception:
                    core_utils.dump_error_message(tmpLog)
            else:
                tmpLog.error('unsupported protocol in {0}'.format(url))
            # remove empty files
            if os.path.exists(accPathTmp) and os.path.getsize(accPathTmp) == 0:
                return_code = 1
                tmpLog.debug('remove empty file - {0}'.format(accPathTmp))
                try:
                    os.remove(accPathTmp)
                except Exception:
                    core_utils.dump_error_message(tmpLog)
            # rename
            if return_code == 0:
                try:
                    os.rename(accPathTmp, accPath)
                except Exception:
                    return_code = 1
                    core_utils.dump_error_message(tmpLog)
            if return_code != 0:
                allDone = False
        # execute external command
        execIdMap = {}
        for protocol in bulkExtCommand:
            args = []
            for arg in bulkExtCommand[protocol]['command']['trigger']['args']:
                if arg == '{src}':
                    arg = ','.join(bulkExtCommand[protocol]['url'])
                elif arg == '{dst}':
                    arg = ','.join(bulkExtCommand[protocol]['dst'])
                args.append(arg)
            # execute
            try:
                tmpLog.debug('executing external command: ' + ' '.join(args))
                p = subprocess.Popen(args, stdout=subprocess.PIPE, stderr=subprocess.PIPE)
                stdout, stderr = p.communicate()
                return_code = p.returncode
                if stdout is None:
                    stdout = ''
                if stderr is None:
                    stderr = ''
                # get ID of command execution such as transfer ID and batch job ID
                executionID = None
                if return_code == 0 and 'check' in bulkExtCommand[protocol]['command']:
                    executionID = [s for s in stdout.split('\n') if s][-1]
                    executionID = '{0}:{1}'.format(protocol, executionID)
                    execIdMap[executionID] = {'lfns': bulkExtCommand[protocol]['lfn'], 'groupStatus': 'active'}
                stdout = stdout.replace('\n', ' ')
                stderr = stderr.replace('\n', ' ')
                tmpLog.debug("stdout: {0}".format(stdout))
                tmpLog.debug("stderr: {0}".format(stderr))
                if executionID is not None:
                    tmpLog.debug("execution ID: {0}".format(executionID))
            except Exception:
                core_utils.dump_error_message(tmpLog)
                allDone = False
        # keep execution ID to check later
        if execIdMap:
            jobspec.set_groups_to_files(execIdMap)
        # done
        if allDone:
            tmpLog.debug('succeeded')
            return True, ''
        else:
            errMsg = 'failed'
            tmpLog.error(errMsg)
            # check attemptNr
            for tmpFileSpec in jobspec.inFiles:
                if tmpFileSpec.attemptNr >= self.maxAttempts:
                    errMsg = 'gave up due to max attempts'
                    tmpLog.error(errMsg)
                    return (False, errMsg)
            return None, errMsg

    # check status
    def check_stage_in_status(self, jobspec):
        # make logger
        tmpLog = self.make_logger(baseLogger, 'PandaID={0}'.format(jobspec.PandaID),
                                  method_name='check_stage_in_status')
        tmpLog.debug('start')
        allDone = True
        errMsg = ''
        transferGroups = jobspec.get_groups_of_input_files(skip_ready=True)
        for tmpGroupID in transferGroups:
            if tmpGroupID is None:
                continue
            protocol, executionID = tmpGroupID.split(':')
            args = []
            for arg in self.externalCommand[protocol]['check']['args']:
                if arg == '{id}':
                    arg = executionID
                args.append(arg)
            # execute
            try:
                tmpLog.debug('executing external command: ' + ' '.join(args))
                p = subprocess.Popen(args, stdout=subprocess.PIPE, stderr=subprocess.PIPE)
                stdout, stderr = p.communicate()
                return_code = p.returncode
                if stdout is None:
                    stdout = ''
                if stderr is None:
                    stderr = ''
                stdout = stdout.replace('\n', ' ')
                stderr = stderr.replace('\n', ' ')
                tmpLog.debug("stdout: {0}".format(stdout))
                tmpLog.debug("stderr: {0}".format(stderr))
                if return_code != 0:
                    errMsg = '{0} is not ready'.format(tmpGroupID)
                    allDone = False
                    break
            except Exception:
                errMsg = core_utils.dump_error_message(tmpLog)
                allDone = False
                break
        if not allDone:
            return None, errMsg
        return True, ''

    # resolve input file paths
    def resolve_input_paths(self, jobspec):
        pathInfo = dict()
        for tmpFileSpec in jobspec.inFiles:
            url = tmpFileSpec.lfn
            accPath = self.make_local_access_path(tmpFileSpec.scope, tmpFileSpec.lfn)
            pathInfo[tmpFileSpec.lfn] = {'path': accPath}
        jobspec.set_input_file_paths(pathInfo)
        return True, ''

    # make local access path
    def make_local_access_path(self, scope, lfn):
        return mover_utils.construct_file_path(self.localBasePath, scope, lfn)

    # execute commands to make container in subprocess
    def make_container(self, tmpLog, args):
        return_code = 1
        try:
            tmpLog.debug('executing ' + ' '.join(args))
            p = subprocess.Popen(args, stdout=subprocess.PIPE, stderr=subprocess.PIPE)
            stdout, stderr = p.communicate()
            return_code = p.returncode
            if stdout is not None:
                stdout = stdout.replace('\n', ' ')
            if stderr is not None:
                stderr = stderr.replace('\n', ' ')
            tmpLog.debug("stdout: {0}".format(stdout))
            tmpLog.debug("stderr: [0}".format(stderr))
        except Exception:
            core_utils.dump_error_message(tmpLog)
        return return_code

    # create file to be used to create container
    def make_container_script(self, tmpLog, accPathTmp, url):
        return_code = 1
        # extract container name from url
        container_name = url.rsplit('/',1)[1]
        # construct path to container
        containerPath = "{basePath}/{name}".format(basePath=self.localContainerPath, name=container_name)
        tmpLog.debug("accPathTmp : {0} url : {1} containerPath : {2}".format(accPathTmp,url,containerPath))
        # check if container already exits
        if os.path.exists(containerPath):
            return_code = 0
        else:
            try:
                # make directories if needed
                if not os.path.isdir(containerPath):
                    os.makedirs(containerPath)
                if not os.path.isdir(os.path.dirname(accPathTmp)):
                    os.makedirs(os.path.dirname(accPathTmp))
                # now create the command file for creating Singularity sandbox container
                with open(accPathTmp, 'w') as f:
                    f.write("#!/bin/sh\n")
                    f.write("# this file creates the Singularity sandbox container {0}\n".format(containerPath))
                    f.write("set -x \n")
                    f.write("singularity build --force --sandbox {path} {url}\n".format(path=containerPath,url=url))
                    f.write("set +x \n")
                # change permissions on script to executable
                st = os.stat(accPathTmp)
                os.chmod(accPathTmp, st.st_mode | stat.S_IXUSR | stat.S_IXGRP | stat.S_IXOTH )
                tmpLog.debug('Successfully fetched file - {0}'.format(accPathTmp))
                return_code = 0
            except Exception:
                core_utils.dump_error_message(tmpLog)
        return return_code<|MERGE_RESOLUTION|>--- conflicted
+++ resolved
@@ -1,5 +1,4 @@
 import os
-import stat
 import shutil
 try:
     import subprocess32 as subprocess
@@ -32,8 +31,6 @@
         tmpLog = self.make_logger(baseLogger, 'PandaID={0}'.format(jobspec.PandaID),
                                   method_name='trigger_preparation')
         tmpLog.debug('start')
-        tmpLog.debug("from queueconfig file - containerRuntime : {0}".format(self.containerRuntime))
-        tmpLog.debug("from queueconfig file - localContainerPath: {0}".format(self.localContainerPath))
         # loop over all inputs
         allDone = True
         bulkExtCommand = {}
@@ -87,17 +84,10 @@
                     continue
                 if self.containerRuntime == 'docker':
                     args = ['docker', 'save', '-o', accPathTmp, url.split('://')[-1]]
-                    return_code = self.make_container(tmpLog,args)
                 elif self.containerRuntime == 'singularity':
                     args = ['singularity', 'build', '--sandbox', accPathTmp, url ]
-                    return_code = self.make_container(tmpLog,args)
-                elif self.containerRuntime == 'Summit_singularity':
-                    return_code = self.make_container_script(tmpLog, accPathTmp, url)
                 else:
                     tmpLog.error('unsupported container runtime : {0}'.format(self.containerRuntime))
-<<<<<<< HEAD
-                #
-=======
                 try:
                     tmpLog.debug('executing ' + ' '.join(args))
                     p = subprocess.Popen(args, stdout=subprocess.PIPE, stderr=subprocess.PIPE)
@@ -111,7 +101,6 @@
                     tmpLog.debug("stderr: {0}".format(stderr))
                 except Exception:
                     core_utils.dump_error_message(tmpLog)
->>>>>>> 7262e722
             elif url.startswith('/'):
                 try:
                     shutil.copyfile(url, accPathTmp)
@@ -246,56 +235,4 @@
 
     # make local access path
     def make_local_access_path(self, scope, lfn):
-        return mover_utils.construct_file_path(self.localBasePath, scope, lfn)
-
-    # execute commands to make container in subprocess
-    def make_container(self, tmpLog, args):
-        return_code = 1
-        try:
-            tmpLog.debug('executing ' + ' '.join(args))
-            p = subprocess.Popen(args, stdout=subprocess.PIPE, stderr=subprocess.PIPE)
-            stdout, stderr = p.communicate()
-            return_code = p.returncode
-            if stdout is not None:
-                stdout = stdout.replace('\n', ' ')
-            if stderr is not None:
-                stderr = stderr.replace('\n', ' ')
-            tmpLog.debug("stdout: {0}".format(stdout))
-            tmpLog.debug("stderr: [0}".format(stderr))
-        except Exception:
-            core_utils.dump_error_message(tmpLog)
-        return return_code
-
-    # create file to be used to create container
-    def make_container_script(self, tmpLog, accPathTmp, url):
-        return_code = 1
-        # extract container name from url
-        container_name = url.rsplit('/',1)[1]
-        # construct path to container
-        containerPath = "{basePath}/{name}".format(basePath=self.localContainerPath, name=container_name)
-        tmpLog.debug("accPathTmp : {0} url : {1} containerPath : {2}".format(accPathTmp,url,containerPath))
-        # check if container already exits
-        if os.path.exists(containerPath):
-            return_code = 0
-        else:
-            try:
-                # make directories if needed
-                if not os.path.isdir(containerPath):
-                    os.makedirs(containerPath)
-                if not os.path.isdir(os.path.dirname(accPathTmp)):
-                    os.makedirs(os.path.dirname(accPathTmp))
-                # now create the command file for creating Singularity sandbox container
-                with open(accPathTmp, 'w') as f:
-                    f.write("#!/bin/sh\n")
-                    f.write("# this file creates the Singularity sandbox container {0}\n".format(containerPath))
-                    f.write("set -x \n")
-                    f.write("singularity build --force --sandbox {path} {url}\n".format(path=containerPath,url=url))
-                    f.write("set +x \n")
-                # change permissions on script to executable
-                st = os.stat(accPathTmp)
-                os.chmod(accPathTmp, st.st_mode | stat.S_IXUSR | stat.S_IXGRP | stat.S_IXOTH )
-                tmpLog.debug('Successfully fetched file - {0}'.format(accPathTmp))
-                return_code = 0
-            except Exception:
-                core_utils.dump_error_message(tmpLog)
-        return return_code+        return mover_utils.construct_file_path(self.localBasePath, scope, lfn)