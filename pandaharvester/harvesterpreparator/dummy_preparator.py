--- conflicted
+++ resolved
@@ -33,17 +33,6 @@
                  and error dialog
         :rtype: (bool, string)
         """
-<<<<<<< HEAD
-        # make log
-        tmpLog = self.make_logger(_logger, 'PandaID={0}'.format(jobspec.PandaID),
-                                  method_name='trigger_preparation')
-        tmpLog.debug('start')
-        # # Here is an example to access cached data
-        # c_data = self.dbInterface.get_cache('panda_queues.json')
-        # tmpLog.debug(len(c_data.data))
-        # # Here is an example with file grouping :
-        # # get input files while skipping files already in ready state
-=======
         # -- make log
         # tmpLog = self.make_logger(_logger, 'PandaID={0}'.format(jobspec.PandaID),
         #                           method_name='trigger_preparation')
@@ -55,25 +44,16 @@
         #
         # Here is an example with file grouping :
         # -- get input files while skipping files already in ready state
->>>>>>> 1fba1630
         # inFiles = jobspec.get_input_file_attributes(skip_ready=True)
         # tmpLog.debug('inputs={0}'.format(str(inFiles)))
         # lfns = []
         # for inLFN in inFiles.keys():
         #     lfns.append(inLFN)
-<<<<<<< HEAD
-        # # one transfer ID for all input files
-        # transferID = str(uuid.uuid4())
-        # # set transfer ID which are used for later lookup
-        # jobspec.set_groups_to_files({transferID: {'lfns': lfns, 'groupStatus': 'active'}})
-        tmpLog.debug('done')
-=======
         # -- one transfer ID for all input files
         # transferID = str(uuid.uuid4())
         # -- set transfer ID which are used for later lookup
         # jobspec.set_groups_to_files({transferID: {'lfns': lfns, 'groupStatus': 'active'}})
         # tmpLog.debug('done')
->>>>>>> 1fba1630
         return True, ''
 
     # check status
@@ -91,15 +71,6 @@
                  None: on-going or temporary failure) and error dialog
         :rtype: (bool, string)
         """
-<<<<<<< HEAD
-        # #
-        # # Here is an example with file grouping :
-        # # get groups of input files except ones already in ready state
-        # transferGroups = jobspec.get_groups_of_input_files(skip_ready=True)
-        # # update transfer status
-        # for transferID, transferInfo in iteritems(transferGroups):
-        #     jobspec.update_group_status_in_files(transferID, 'done')
-=======
         #
         # Here is an example with file grouping :
         # get groups of input files except ones already in ready state
@@ -107,7 +78,6 @@
         # -- update transfer status
         # for transferID, transferInfo in iteritems(transferGroups):
         #    jobspec.update_group_status_in_files(transferID, 'done')
->>>>>>> 1fba1630
         return True, ''
 
     # resolve input file paths
@@ -121,14 +91,6 @@
         :return: A tuple of return code (True for success, False otherwise) and error dialog
         :rtype: (bool, string)
         """
-<<<<<<< HEAD
-        # # get input files
-        # inFiles = jobspec.get_input_file_attributes()
-        # # set path to each file
-        # for inLFN, inFile in iteritems(inFiles):
-        #     inFile['path'] = 'dummypath/{0}'.format(inLFN)
-        # # set
-=======
         # Here is an example to set file paths
         # -- get input files
         # inFiles = jobspec.get_input_file_attributes()
@@ -136,6 +98,5 @@
         # for inLFN, inFile in iteritems(inFiles):
         #     inFile['path'] = 'dummypath/{0}'.format(inLFN)
         # -- set
->>>>>>> 1fba1630
         # jobspec.set_input_file_paths(inFiles)
         return True, ''