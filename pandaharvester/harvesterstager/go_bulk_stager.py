import time
import datetime
import uuid
import os
import sys
import os.path
import threading
import zipfile
import hashlib
import string
from future.utils import iteritems

from globus_sdk import TransferClient
from globus_sdk import TransferData
from globus_sdk import NativeAppAuthClient
from globus_sdk import RefreshTokenAuthorizer

# TO BE REMOVED for python2.7
import requests.packages.urllib3
try:
    requests.packages.urllib3.disable_warnings()
except:
    pass
from pandaharvester.harvestercore import core_utils
from pandaharvester.harvestercore.plugin_base import PluginBase
from pandaharvester.harvesterconfig import harvester_config
from pandaharvester.harvestermover import mover_utils
from pandaharvester.harvestermisc import globus_utils
from pandaharvester.harvestercore.queue_config_mapper import QueueConfigMapper


# Define dummy transfer identifier
dummy_transfer_id_base = 'dummy_id_for_out'
# lock to get a unique ID
uLock = threading.Lock()

# number to get a unique ID
uID = 0

# logger
_logger = core_utils.setup_logger('go_bulk_stager')


def dump(obj):
   for attr in dir(obj):
       if hasattr( obj, attr ):
           print( "obj.%s = %s" % (attr, getattr(obj, attr)))

def validate_transferid(transferid):
    tmptransferid = transferid.replace('-','')
    return all(c in string.hexdigits for c in tmptransferid)


# Globus plugin for stager with bulk transfers. For JobSpec and DBInterface methods, see
# https://github.com/PanDAWMS/panda-harvester/wiki/Utilities#file-grouping-for-file-transfers
class GlobusBulkStager(PluginBase):
    next_id = 0
    # constructor
    def __init__(self, **kwarg):
        PluginBase.__init__(self, **kwarg)
        # make logger
        tmpLog = self.make_logger(_logger, 'ThreadID={0}'.format(threading.current_thread().ident),
                                  method_name='GlobusBulkStager __init__ ')
        tmpLog.debug('start')
        self.Yodajob = False 
        self.pathConvention = None
        self.id = GlobusBulkStager.next_id
        GlobusBulkStager.next_id += 1
        with uLock:
            global uID
            #self.dummy_transfer_id = '{0}_{1}_{2}'.format(dummy_transfer_id_base,self.id,int(round(time.time() * 1000)))
            self.dummy_transfer_id = '{0}_{1}'.format(dummy_transfer_id_base, 'XXXX')
            uID += 1
            uID %= harvester_config.stager.nThreads
        # create Globus Transfer Client
        try:
            self.tc = None
            # need to get client_id and refresh_token from PanDA server via harvester cache mechanism
            tmpLog.debug('about to call dbInterface.get_cache(globus_secret)')
            c_data = self.dbInterface.get_cache('globus_secret')
            if (not c_data == None) and  c_data.data['StatusCode'] == 0 :
                tmpLog.debug('Got the globus_secrets from PanDA')
                self.client_id = c_data.data['publicKey']  # client_id
                self.refresh_token = c_data.data['privateKey'] # refresh_token
                tmpStat, self.tc = globus_utils.create_globus_transfer_client(tmpLog,self.client_id,self.refresh_token)
                if not tmpStat:
                    self.tc = None
                    errStr = 'failed to create Globus Transfer Client'
                    tmpLog.error(errStr)
            else :
                self.client_id = None
                self.refresh_token = None
                self.tc = None
                errStr = 'failed to get Globus Client ID and Refresh Token'
                tmpLog.error(errStr)
        except:
            core_utils.dump_error_message(tmpLog)
        tmpLog.debug('__init__ finish')


    # get dummy_transfer_id
    def get_dummy_transfer_id(self):
        return self.dummy_transfer_id

    # set dummy_transfer_id for testing
    def set_dummy_transfer_id_testing(self,dummy_transfer_id):
        self.dummy_transfer_id = dummy_transfer_id

    # set FileSpec.objstoreID 
<<<<<<< HEAD
    def set_FileSpec_objstoreID(self,jobspec,objstoreID,pathConvention):
        # loop over all output files
        for fileSpec in jobspec.outFiles:
            fileSpec.objstoreID = objstoreID
            if pathConvention is not None:
                fileSpec.pathConvention = pathConvention
=======
    def set_FileSpec_objstoreID(self,jobspec, objstoreID, pathConvention):
        # loop over all output files
        for fileSpec in jobspec.outFiles:
            fileSpec.objstoreID = objstoreID
            fileSpec.pathConvention = pathConvention
>>>>>>> 81c5650d

    # set FileSpec.status 
    def set_FileSpec_status(self,jobspec,status):
        # loop over all output files
        for fileSpec in jobspec.outFiles:
            fileSpec.status = status

    # check status
    def check_status(self, jobspec):
        # make logger
        tmpLog = self.make_logger(_logger, 'PandaID={0} ThreadID={1}'.format(jobspec.PandaID,threading.current_thread().ident),
                                  method_name='check_status')
        tmpLog.debug('start')
        # show the dummy transfer id and set to a value with the PandaID if needed.
        tmpLog.debug('self.dummy_transfer_id = {}'.format(self.dummy_transfer_id))
        if self.dummy_transfer_id == '{0}_{1}'.format(dummy_transfer_id_base,'XXXX') :
            old_dummy_transfer_id = self.dummy_transfer_id
            self.dummy_transfer_id = '{0}_{1}'.format(dummy_transfer_id_base,jobspec.PandaID)
            tmpLog.debug('Change self.dummy_transfer_id  from {0} to {1}'.format(old_dummy_transfer_id,self.dummy_transfer_id))
 
        # default return
        tmpRetVal = (True, '')
        # set flag if have db lock
        have_db_lock = False 
        # check that jobspec.computingSite is defined
        if jobspec.computingSite is None:
            # not found
            tmpLog.error('jobspec.computingSite is not defined')
            return False, 'jobspec.computingSite is not defined'
        else:
            tmpLog.debug('jobspec.computingSite : {0}'.format(jobspec.computingSite))
        # get the queueConfig and corresponding objStoreID_ES
        queueConfigMapper = QueueConfigMapper()
        queueConfig = queueConfigMapper.get_queue(jobspec.computingSite)
        # check queueConfig stager section to see if jobtype is set
        if 'jobtype' in queueConfig.stager:
            if queueConfig.stager['jobtype'] == "Yoda" :
                self.Yodajob = True
        # set the location of the files in fileSpec.objstoreID
        # see file /cvmfs/atlas.cern.ch/repo/sw/local/etc/agis_ddmendpoints.json 
        self.objstoreID = int(queueConfig.stager['objStoreID_ES'])
        if self.Yodajob :
<<<<<<< HEAD
            self.pathConvention = int(queueConfig.stager['pathConvention'])
            tmpLog.debug('Yoda Job - PandaID = {0} objstoreID = {1} pathConvention ={2}'.format(jobspec.PandaID,self.objstoreID,self.pathConvention))
        else:
            tmpLog.debug('PandaID = {0} objstoreID = {1}'.format(jobspec.PandaID,self.objstoreID))
=======
            self.objstoreID = queueConfig.stager['objStoreID_ES']
            self.pathConvention = 100
        else:
            self.objstoreID = int(queueConfig.stager['objStoreID_ES'])
            self.pathConvention = None
        tmpLog.debug('PandaID = {0} objstoreID = {1}'.format(jobspec.PandaID,self.objstoreID))
>>>>>>> 81c5650d
        # test we have a Globus Transfer Client
        if not self.tc :
            errStr = 'failed to get Globus Transfer Client'
            tmpLog.error(errStr)
            return False, errStr
        # set transferID to None
        transferID = None
        # get transfer groups
        groups = jobspec.get_groups_of_output_files()
        tmpLog.debug('jobspec.get_groups_of_output_files() = : {0}'.format(groups))
        # lock if the dummy transfer ID is used to avoid submitting duplicated transfer requests
        for dummy_transferID in groups:
            # skip if valid transfer ID not dummy one
            if validate_transferid(dummy_transferID) :
                continue
            # lock for 120 sec
            tmpLog.debug('attempt to set DB lock for self.id - {0} dummy_transferID - {1}'.format(self.id,dummy_transferID))
            have_db_lock = self.dbInterface.get_object_lock(dummy_transferID, lock_interval=120)
            if not have_db_lock:
                # escape since locked by another thread
                msgStr = 'escape since locked by another thread'
                tmpLog.debug(msgStr)
                return None, msgStr
            # refresh group information since that could have been updated by another thread before getting the lock
            tmpLog.debug('self.dbInterface.refresh_file_group_info(jobspec)')
            self.dbInterface.refresh_file_group_info(jobspec)
            # get transfer groups again with refreshed info
            tmpLog.debug('After db refresh call groups=jobspec.get_groups_of_output_files()')
            groups = jobspec.get_groups_of_output_files()
            tmpLog.debug('jobspec.get_groups_of_output_files() = : {0}'.format(groups))
            # the dummy transfer ID is still there
            if dummy_transferID in groups:
                groupUpdateTime = groups[dummy_transferID]['groupUpdateTime']
                # get files with the dummy transfer ID across jobs
                fileSpecs = self.dbInterface.get_files_with_group_id(dummy_transferID)
                # submit transfer if there are more than 10 files or the group was made before more than 10 min
                msgStr = 'dummy_transferID = {0}  number of files = {1}'.format(dummy_transferID,len(fileSpecs))
                tmpLog.debug(msgStr)
                if len(fileSpecs) >= 10 or \
                        groupUpdateTime < datetime.datetime.utcnow() - datetime.timedelta(minutes=10):
                    tmpLog.debug('prepare to transfer files')
                    # submit transfer and get a real transfer ID
                    # set the Globus destination Endpoint id and path will get them from Agis eventually  
                    #self.Globus_srcPath = queueConfig.stager['Globus_srcPath']
                    self.srcEndpoint = queueConfig.stager['srcEndpoint']
                    self.Globus_srcPath = self.basePath
                    self.Globus_dstPath = queueConfig.stager['Globus_dstPath']
                    self.dstEndpoint = queueConfig.stager['dstEndpoint']
                    # Test the endpoints and create the transfer data class 
                    errMsg = None
                    try:
                        # Test endpoints for activation
                        tmpStatsrc, srcStr = globus_utils.check_endpoint_activation(tmpLog,self.tc,self.srcEndpoint)
                        tmpStatdst, dstStr = globus_utils.check_endpoint_activation(tmpLog,self.tc,self.dstEndpoint)
                        if tmpStatsrc and tmpStatdst:
                            errStr = 'source Endpoint and destination Endpoint activated'
                            tmpLog.debug(errStr)
                        else:
                            errMsg = ''
                            if not tmpStatsrc :
                                errMsg += ' source Endpoint not activated '
                            if not tmpStatdst :
                                errMsg += ' destination Endpoint not activated '
                            # release process lock
                            tmpLog.debug('attempt to release DB lock for self.id - {0} dummy_transferID - {1}'.format(self.id,dummy_transferID))
                            self.have_db_lock = self.dbInterface.release_object_lock(dummy_transferID)
                            if not self.have_db_lock:
                                errMsg += ' - Could not release DB lock for {}'.format(dummy_transferID)
                            tmpLog.error(errMsg)
                            tmpRetVal = (None,errMsg)
                            return tmpRetVal
                        # both endpoints activated now prepare to transfer data
                        tdata = None
                        tdata = TransferData(self.tc,
                                             self.srcEndpoint,
                                             self.dstEndpoint,
                                             sync_level="checksum")
                    except:
                        errStat, errMsg = globus_utils.handle_globus_exception(tmpLog)
                        # release process lock
                        tmpLog.debug('attempt to release DB lock for self.id - {0} dummy_transferID - {1}'.format(self.id,dummy_transferID))
                        release_db_lock = self.dbInterface.release_object_lock(dummy_transferID)
                        if not release_db_lock:
                            errMsg += ' - Could not release DB lock for {}'.format(dummy_transferID)
                        tmpLog.error(errMsg)
                        tmpRetVal = (errStat, errMsg)
                        return tmpRetVal
                    # loop over all files
                    ifile = 0
                    for fileSpec in fileSpecs:
                        scope ='panda'
                        if fileSpec.scope is not None :
                            scope = fileSpec.scope
                        # for Yoda job set the scope to transient 
                        if self.Yodajob :
                            scope = 'transient'
                        # only print to log file first 25 files
                        if ifile < 25 :
                            msgStr = "fileSpec.lfn - {0} fileSpec.scope - {1}".format(fileSpec.lfn, fileSpec.scope)
                            tmpLog.debug(msgStr)
                        if ifile == 25 :
                            msgStr = "printed first 25 files skipping the rest".format(fileSpec.lfn, fileSpec.scope)
                            tmpLog.debug(msgStr)
                        hash = hashlib.md5()
                        hash.update('%s:%s' % (scope, fileSpec.lfn))
                        hash_hex = hash.hexdigest()
                        correctedscope = "/".join(scope.split('.'))
                        srcURL = fileSpec.path
                        dstURL = "{endPoint}/{scope}/{hash1}/{hash2}/{lfn}".format(endPoint=self.Globus_dstPath,
                                                                                   scope=correctedscope,
                                                                                   hash1=hash_hex[0:2],
                                                                                   hash2=hash_hex[2:4],
                                                                                   lfn=fileSpec.lfn)
                        if ifile < 25 :
                            tmpLog.debug('src={srcURL} dst={dstURL}'.format(srcURL=srcURL, dstURL=dstURL))
                        # add files to transfer object - tdata
                        if os.access(srcURL, os.R_OK):
                            if ifile < 25 :
                                tmpLog.debug("tdata.add_item({},{})".format(srcURL,dstURL))
                            tdata.add_item(srcURL,dstURL)
                        else:
                            errMsg = "source file {} does not exist".format(srcURL)
                            # release process lock
                            tmpLog.debug('attempt to release DB lock for self.id - {0} dummy_transferID - {1}'.format(self.id,dummy_transferID))
                            release_db_lock = self.dbInterface.release_object_lock(dummy_transferID)
                            if not release_db_lock:
                                errMsg += ' - Could not release DB lock for {}'.format(dummy_transferID)
                            tmpLog.error(errMsg)
                            tmpRetVal = (False,errMsg)
                            return tmpRetVal
                        ifile += 1
                    # submit transfer 
                    tmpLog.debug('Number of files to transfer - {}'.format(len(tdata['DATA'])))
                    try:
                        transfer_result = self.tc.submit_transfer(tdata)
                        # check status code and message
                        tmpLog.debug(str(transfer_result))
                        if transfer_result['code'] == "Accepted":
                            # succeeded
                            # set transfer ID which are used for later lookup
                            transferID = transfer_result['task_id']
                            tmpLog.debug('successfully submitted id={0}'.format(transferID))
                            # set status for files
                            self.dbInterface.set_file_group(fileSpecs, transferID, 'running')
                            msgStr = 'submitted transfer with ID={0}'.format(transferID)
                            tmpLog.debug(msgStr)
                        else:
                            # release process lock
                            tmpLog.debug('attempt to release DB lock for self.id - {0} dummy_transferID - {1}'.format(self.id,dummy_transferID))
                            release_db_lock = self.dbInterface.release_object_lock(dummy_transferID)
                            if not release_db_lock:
                                errMsg = 'Could not release DB lock for {}'.format(dummy_transferID)
                                tmpLog.error(errMsg)
                            tmpRetVal = (None, transfer_result['message'])
                            return tmpRetVal
                    except Exception as e:
                        errStat,errMsg = globus_utils.handle_globus_exception(tmpLog)
                        # release process lock
                        tmpLog.debug('attempt to release DB lock for self.id - {0} dummy_transferID - {1}'.format(self.id,dummy_transferID))
                        release_db_lock = self.dbInterface.release_object_lock(dummy_transferID)
                        if not release_db_lock:
                            errMsg += ' - Could not release DB lock for {}'.format(dummy_transferID)
                        tmpLog.error(errMsg)
                        return errStat, errMsg
                else:
                    msgStr = 'wait until enough files are pooled'
                    tmpLog.debug(msgStr)
                # release the lock
                tmpLog.debug('attempt to release DB lock for self.id - {0} dummy_transferID - {1}'.format(self.id,dummy_transferID))
                release_db_lock = self.dbInterface.release_object_lock(dummy_transferID) 
                if release_db_lock:
                    tmpLog.debug('released DB lock for self.id - {0} dummy_transferID - {1}'.format(self.id,dummy_transferID))
                    have_db_lock = False
                else:
                    msgStr += ' - Could not release DB lock for {}'.format(dummy_transferID)
                    tmpLog.error(msgStr)
                # return None to retry later
                return None, msgStr
            # release the db lock if needed
            if have_db_lock:
                tmpLog.debug('attempt to release DB lock for self.id - {0} dummy_transferID - {1}'.format(self.id,dummy_transferID))
                release_db_lock = self.dbInterface.release_object_lock(dummy_transferID) 
                if release_db_lock:
                    tmpLog.debug('released DB lock for self.id - {0} dummy_transferID - {1}'.format(self.id,dummy_transferID))
                    have_db_lock = False 
                else:
                    msgStr += ' - Could not release DB lock for {}'.format(dummy_transferID)
                    tmpLog.error(msgStr)
                    return None, msgStr
        # check transfer with real transfer IDs
        # get transfer groups 
        tmpLog.debug("groups = jobspec.get_groups_of_output_files()")
        groups = jobspec.get_groups_of_output_files()
        tmpLog.debug('Number of transfer groups - {0}'.format(len(groups)))
        tmpLog.debug('transfer groups any state - {0}'.format(groups))
        if len(groups) == 0:
            tmpLog.debug("jobspec.get_groups_of_output_files(skip_done=True) returned no files ")
            tmpLog.debug("check_status return status - True ")
            return True,''

        for transferID in groups:
            # allow only valid UUID
            if validate_transferid(transferID) :
                # get transfer task
                tmpStat, transferTasks = globus_utils.get_transfer_task_by_id(tmpLog,self.tc,transferID)
                # return a temporary error when failed to get task
                if not tmpStat:
                    errStr = 'failed to get transfer task; tc = %s; transferID = %s' % (str(self.tc),str(transferID))
                    tmpLog.error(errStr)
                    return None, errStr
                # return a temporary error when task is missing 
                if transferID not in transferTasks:
                    errStr = 'transfer task ID - {} is missing'.format(transferID)
                    tmpLog.error(errStr)
                    return None, errStr
                # succeeded in finding a transfer task by tranferID
                if transferTasks[transferID]['status'] == 'SUCCEEDED':
                    tmpLog.debug('transfer task {} succeeded'.format(transferID))
<<<<<<< HEAD
                    self.set_FileSpec_objstoreID(jobspec,self.objstoreID,self.pathConvention)
=======
                    self.set_FileSpec_objstoreID(jobspec, self.objstoreID, self.pathConvention)
>>>>>>> 81c5650d
                    self.set_FileSpec_status(jobspec,'finished')
                    return True, ''
                # failed
                if transferTasks[transferID]['status'] == 'FAILED':
                    errStr = 'transfer task {} failed'.format(transferID)
                    tmpLog.error(errStr)
                    self.set_FileSpec_status(jobspec,'failed')
                    return False, errStr
                # another status
                tmpStr = 'transfer task {0} status: {1}'.format(transferID,transferTasks[transferID]['status'])
                tmpLog.debug(tmpStr)
                return None, ''
        # end of loop over transfer groups
        tmpLog.debug('End of loop over transfers groups - ending check_status function')
        return None,'no valid transfer id found'

    # trigger stage out
    def trigger_stage_out(self, jobspec):
        # make logger
        tmpLog = self.make_logger(_logger, 'PandaID={0}  ThreadID={1}'.format(jobspec.PandaID,threading.current_thread().ident),
                                  method_name='trigger_stage_out')
        tmpLog.debug('start')

        # default return
        tmpRetVal = (True, '')
        # check that jobspec.computingSite is defined
        if jobspec.computingSite is None:
            # not found
            tmpLog.error('jobspec.computingSite is not defined')
            return False, 'jobspec.computingSite is not defined'
        else:
            tmpLog.debug('jobspec.computingSite : {0}'.format(jobspec.computingSite))
        # test we have a Globus Transfer Client
        if not self.tc :
            errStr = 'failed to get Globus Transfer Client'
            tmpLog.error(errStr)
            return False, errStr
        # show the dummy transfer id and set to a value with the PandaID if needed.
        tmpLog.debug('self.dummy_transfer_id = {}'.format(self.dummy_transfer_id))
        if self.dummy_transfer_id == '{0}_{1}'.format(dummy_transfer_id_base,'XXXX') :
            old_dummy_transfer_id = self.dummy_transfer_id
            self.dummy_transfer_id = '{0}_{1}'.format(dummy_transfer_id_base,jobspec.PandaID)
            tmpLog.debug('Change self.dummy_transfer_id  from {0} to {1}'.format(old_dummy_transfer_id,self.dummy_transfer_id))
        # set the dummy transfer ID which will be replaced with a real ID in check_status()
        lfns = []
        for fileSpec in jobspec.get_output_file_specs(skip_done=True):
            lfns.append(fileSpec.lfn)
        jobspec.set_groups_to_files({self.dummy_transfer_id: {'lfns': lfns,'groupStatus': 'pending'}})
        msgStr = 'jobspec.set_groups_to_files - self.dummy_tranfer_id - {0}, lfns - {1}, groupStatus - pending'.format(self.dummy_transfer_id,lfns)
        tmpLog.debug(msgStr)
        tmpLog.debug('call self.dbInterface.set_file_group(jobspec.get_output_file_specs(skip_done=True),self.dummy_transfer_id,pending)')
        tmpStat = self.dbInterface.set_file_group(jobspec.get_output_file_specs(skip_done=True),self.dummy_transfer_id,'pending')
        tmpLog.debug('called self.dbInterface.set_file_group(jobspec.get_output_file_specs(skip_done=True),self.dummy_transfer_id,pending)')
        return True, ''

    # zip output files
    def zip_output(self, jobspec):
        # make logger
        tmpLog = self.make_logger(_logger, 'PandaID={0} ThreadID={1}'.format(jobspec.PandaID,threading.current_thread().ident),
                                  method_name='zip_output')
        tmpLog.debug('start')
        try:
            for fileSpec in jobspec.outFiles:
                if self.zipDir == "${SRCDIR}":
                    # the same directory as src
                    zipDir = os.path.dirname(next(iter(fileSpec.associatedFiles)).path)
                else:
                    zipDir = self.zipDir
                zipPath = os.path.join(zipDir, fileSpec.lfn)
                msgStr = 'self.zipDir - {0} zipDir - {1} fileSpec.lfn - {2} zipPath - {3}'\
                    .format(self.zipDir,zipDir,fileSpec.lfn,zipPath)
                tmpLog.debug(msgStr)
                # remove zip file just in case
                try:
                    os.remove(zipPath)
                    msgStr = 'removed file {}'.format(zipPath)
                    tmpLog.debug(msgStr)
                except:
                    pass
                # make zip file
                with zipfile.ZipFile(zipPath, "w", zipfile.ZIP_STORED) as zf:
                    for assFileSpec in fileSpec.associatedFiles:
                        zf.write(assFileSpec.path,os.path.basename(assFileSpec.path))
                # set path
                fileSpec.path = zipPath
                # get size
                statInfo = os.stat(zipPath)
                fileSpec.fsize = statInfo.st_size
                msgStr = 'fileSpec.path - {0}, fileSpec.fsize - {1}'\
                    .format(fileSpec.path,fileSpec.fsize)
                tmpLog.debug(msgStr)
        except:
            errMsg = core_utils.dump_error_message(tmpLog)
            return False, 'failed to zip with {0}'.format(errMsg)
        tmpLog.debug('done')
        return True, ''

    # make label for transfer task
    def make_label(self, jobspec):
        return "OUT-{computingSite}-{PandaID}".format(computingSite=jobspec.computingSite,
                                                     PandaID=jobspec.PandaID)

    # resolve input file paths
    def resolve_input_paths(self, jobspec):
        # get input files
        inFiles = jobspec.get_input_file_attributes()
        # set path to each file
        for inLFN, inFile in iteritems(inFiles):
            inFile['path'] = mover_utils.construct_file_path(self.basePath, inFile['scope'], inLFN)
        # set
        jobspec.set_input_file_paths(inFiles)
        return True, ''
<|MERGE_RESOLUTION|>--- conflicted
+++ resolved
@@ -107,20 +107,11 @@
         self.dummy_transfer_id = dummy_transfer_id
 
     # set FileSpec.objstoreID 
-<<<<<<< HEAD
-    def set_FileSpec_objstoreID(self,jobspec,objstoreID,pathConvention):
-        # loop over all output files
-        for fileSpec in jobspec.outFiles:
-            fileSpec.objstoreID = objstoreID
-            if pathConvention is not None:
-                fileSpec.pathConvention = pathConvention
-=======
     def set_FileSpec_objstoreID(self,jobspec, objstoreID, pathConvention):
         # loop over all output files
         for fileSpec in jobspec.outFiles:
             fileSpec.objstoreID = objstoreID
             fileSpec.pathConvention = pathConvention
->>>>>>> 81c5650d
 
     # set FileSpec.status 
     def set_FileSpec_status(self,jobspec,status):
@@ -163,19 +154,11 @@
         # see file /cvmfs/atlas.cern.ch/repo/sw/local/etc/agis_ddmendpoints.json 
         self.objstoreID = int(queueConfig.stager['objStoreID_ES'])
         if self.Yodajob :
-<<<<<<< HEAD
             self.pathConvention = int(queueConfig.stager['pathConvention'])
             tmpLog.debug('Yoda Job - PandaID = {0} objstoreID = {1} pathConvention ={2}'.format(jobspec.PandaID,self.objstoreID,self.pathConvention))
         else:
+            self.pathConvention = None
             tmpLog.debug('PandaID = {0} objstoreID = {1}'.format(jobspec.PandaID,self.objstoreID))
-=======
-            self.objstoreID = queueConfig.stager['objStoreID_ES']
-            self.pathConvention = 100
-        else:
-            self.objstoreID = int(queueConfig.stager['objStoreID_ES'])
-            self.pathConvention = None
-        tmpLog.debug('PandaID = {0} objstoreID = {1}'.format(jobspec.PandaID,self.objstoreID))
->>>>>>> 81c5650d
         # test we have a Globus Transfer Client
         if not self.tc :
             errStr = 'failed to get Globus Transfer Client'
@@ -394,11 +377,7 @@
                 # succeeded in finding a transfer task by tranferID
                 if transferTasks[transferID]['status'] == 'SUCCEEDED':
                     tmpLog.debug('transfer task {} succeeded'.format(transferID))
-<<<<<<< HEAD
-                    self.set_FileSpec_objstoreID(jobspec,self.objstoreID,self.pathConvention)
-=======
                     self.set_FileSpec_objstoreID(jobspec, self.objstoreID, self.pathConvention)
->>>>>>> 81c5650d
                     self.set_FileSpec_status(jobspec,'finished')
                     return True, ''
                 # failed
