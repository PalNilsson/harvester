<<<<<<< HEAD
import os
import uuid
import time
import multiprocessing
import tempfile
import gc
from concurrent.futures import ThreadPoolExecutor as Pool
=======
from pandaharvester.harvesterzipper.base_zipper import BaseZipper
>>>>>>> e04c48b9


# base class for stager plugin inheriting from BaseZipper since zip functions
# were moved from stager to zipper
class BaseStager(BaseZipper):
    # constructor
    def __init__(self, **kwarg):
        self.zipDir = "${SRCDIR}"
        self.zip_tmp_log = None
        self.zip_jobSpec = None
<<<<<<< HEAD
        PluginBase.__init__(self, **kwarg)

    # zip output files
    def simple_zip_output(self, jobspec, tmp_log):
        tmp_log.debug('start')
        self.zip_tmp_log = tmp_log
        self.zip_jobSpec = jobspec
        argDictList = []
        try:
            for fileSpec in jobspec.outFiles:
                if self.zipDir == "${SRCDIR}":
                    # the same directory as src
                    zipDir = os.path.dirname(next(iter(fileSpec.associatedFiles)).path)
                elif self.zipDir == "${WORKDIR}":
                    # work dir
                    workSpec = jobspec.get_workspec_list()[0]
                    zipDir = workSpec.get_access_point()
                else:
                    zipDir = self.zipDir
                zipPath = os.path.join(zipDir, fileSpec.lfn)
                argDict = dict()
                argDict['zipPath'] = zipPath
                argDict['associatedFiles'] = []
                for assFileSpec in fileSpec.associatedFiles:
                    if os.path.exists(assFileSpec.path):
                        argDict['associatedFiles'].append(assFileSpec.path)
                    else:
                        assFileSpec.status = 'failed'
                argDictList.append(argDict)
            # parallel execution
            try:
                nThreadsForZip = harvester_config.stager.nThreadsForZip
            except Exception:
                nThreadsForZip = multiprocessing.cpu_count()
            with Pool(max_workers=nThreadsForZip) as pool:
                retValList = pool.map(self.make_one_zip, argDictList)
                # check returns
                for fileSpec, retVal in zip(jobspec.outFiles, retValList):
                    tmpRet, errMsg, fileInfo = retVal
                    if tmpRet is True:
                        # set path
                        fileSpec.path = fileInfo['path']
                        fileSpec.fsize = fileInfo['fsize']
                        fileSpec.chksum = fileInfo['chksum']
                        msgStr = 'fileSpec.path - {0}, fileSpec.fsize - {1}, fileSpec.chksum(adler32) - {2}' \
                            .format(fileSpec.path, fileSpec.fsize, fileSpec.chksum)
                        tmp_log.debug(msgStr)
                    else:
                        tmp_log.error('got {0} with {1} when zipping {2}'.format(tmpRet, errMsg, fileSpec.lfn))
                        return tmpRet, 'failed to zip with {0}'.format(errMsg)
        except Exception:
            errMsg = core_utils.dump_error_message(tmp_log)
            return False, 'failed to zip with {0}'.format(errMsg)
        tmp_log.debug('done')
        return True, ''

    # make one zip file
    def make_one_zip(self, arg_dict):
        try:
            zipPath = arg_dict['zipPath']
            lfn = os.path.basename(zipPath)
            self.zip_tmp_log.debug('{0} start zipPath={1} with {2} files'.format(lfn, zipPath,
                                                                                 len(arg_dict['associatedFiles'])))
            # make zip if doesn't exist
            if not os.path.exists(zipPath):
                # tmp file names
                tmpZipPath = zipPath + '.' + str(uuid.uuid4())
                tmpZipPathIn = tmpZipPath + '.in'
                with open(tmpZipPathIn, "w") as f:
                    for associatedFile in arg_dict['associatedFiles']:
                        f.write("{0}\n".format(associatedFile))
                # make command
                com = 'tar -c -f {0} -T {1} '.format(tmpZipPath, tmpZipPathIn)
                com += "--transform 's/.*\///' "
                # execute
                p = subprocess.Popen(com,
                                     shell=True,
                                     stdout=subprocess.PIPE,
                                     stderr=subprocess.PIPE)
                stdOut, stdErr = p.communicate()
                retCode = p.returncode
                if retCode != 0:
                    msgStr = 'failed to make zip for {0} with {1}:{2}'.format(lfn, stdOut, stdErr)
                    self.zip_tmp_log.error(msgStr)
                    return None, msgStr, {}
                # avoid overwriting
                lockName = 'zip.lock.{0}'.format(lfn)
                lockInterval = 60
                tmpStat = False
                # get lock
                for i in range(lockInterval):
                    tmpStat = self.dbInterface.get_object_lock(lockName, lock_interval=lockInterval)
                    if tmpStat:
                        break
                    time.sleep(1)
                # failed to lock
                if not tmpStat:
                    msgStr = 'failed to lock for {0}'.format(lfn)
                    self.zip_tmp_log.error(msgStr)
                    return None, msgStr
                if not os.path.exists(zipPath):
                    os.rename(tmpZipPath, zipPath)
                # release lock
                self.dbInterface.release_object_lock(lockName)
            # make return
            fileInfo = dict()
            fileInfo['path'] = zipPath
            # get size
            statInfo = os.stat(zipPath)
            fileInfo['fsize'] = statInfo.st_size
            fileInfo['chksum'] = core_utils.calc_adler32(zipPath)
        except Exception:
            errMsg = core_utils.dump_error_message(self.zip_tmp_log)
            return False, 'failed to zip with {0}'.format(errMsg)
        self.zip_tmp_log.debug('{0} done'.format(lfn))
        return True, '', fileInfo

    # zip output files; file operations are done on remote side with ssh
    def ssh_zip_output(self, jobspec, tmp_log):
        tmp_log.debug('start')
        self.zip_tmp_log = tmp_log
        self.zip_jobSpec = jobspec
        argDictList = []
        outFiles_list = list(jobspec.outFiles)
        try:
            try:
                nThreadsForZip = harvester_config.stager.nThreadsForZip
            except Exception:
                nThreadsForZip = multiprocessing.cpu_count()
            # check associate file existence
            def _check_assfile_existence(fileSpec):
                # ass_file_paths_str = ' '.join([ assFileSpec.path for assFileSpec in fileSpec.associatedFiles ])
                # tmpfile over shared fs
                tmpArgFile = tempfile.NamedTemporaryFile(mode='w', delete=False, suffix='_check-exist.tmp',
                                                        dir=os.path.dirname(next(iter(fileSpec.associatedFiles)).path))
                for assFileSpec in fileSpec.associatedFiles:
                    tmpArgFile.write('{0}\n'.format(assFileSpec.path))
                tmpArgFile.close()
                # record set
                existence_set = set()
                # make command
                # '"for i in $(cat {arg_file}); do test -f $i && echo \'T\' || echo \'F\'; done" '
                com = ( 'ssh '
                        '-o StrictHostKeyChecking=no '
                        '-i {sshkey} '
                        '{userhost} '
                        '"cat {arg_file} | xargs -I%% sh -c \' test -f %% && echo T || echo F \' " '
                    ).format(
                            sshkey=self.sshkey,
                            userhost=self.userhost,
                            arg_file=tmpArgFile.name,
                        )
                # execute
                p = subprocess.Popen(com,
                                     shell=True,
                                     close_fds=True,
                                     stdout=subprocess.PIPE,
                                     stderr=subprocess.PIPE)
                stdOut, stdErr = p.communicate()
                retCode = p.returncode
                if retCode != 0:
                    msgStr = 'failed to existence of associate files with {0}:{1}'.format(stdOut, stdErr)
                    tmp_log.error(msgStr)
                else:
                    try:
                        ret_list = stdOut.strip('\n').split('\n')
                        if len(fileSpec.associatedFiles) == len(ret_list):
                            for (assFileSpec, retVal) in zip(fileSpec.associatedFiles, ret_list):
                                if retVal == 'T':
                                    existence_set.add(assFileSpec.path)
                        else:
                            msgStr = 'returned number of files inconsistent! Skipped...'
                            tmp_log.error(msgStr)
                    except Exception:
                        core_utils.dump_error_message(tmp_log)
                os.remove(tmpArgFile.name)
                del p, stdOut, stdErr
                gc.collect()
                return existence_set
            # parallel execution of check existence
            with Pool(max_workers=nThreadsForZip) as pool:
                existence_set_list = pool.map(_check_assfile_existence, outFiles_list)
            # loop
            for fileSpec, existence_set in zip(outFiles_list, existence_set_list):
                if self.zipDir == "${SRCDIR}":
                    # the same directory as src
                    zipDir = os.path.dirname(next(iter(fileSpec.associatedFiles)).path)
                elif self.zipDir == "${WORKDIR}":
                    # work dir
                    workSpec = jobspec.get_workspec_list()[0]
                    zipDir = workSpec.get_access_point()
                else:
                    zipDir = self.zipDir
                zipPath = os.path.join(zipDir, fileSpec.lfn)
                argDict = dict()
                argDict['zipPath'] = zipPath
                argDict['associatedFiles'] = []
                # check existence of files
                for assFileSpec in fileSpec.associatedFiles:
                    if assFileSpec.path in existence_set:
                        argDict['associatedFiles'].append(assFileSpec.path)
                    else:
                        assFileSpec.status = 'failed'
                # append
                argDictList.append(argDict)
            # parallel execution of zip
            with Pool(max_workers=nThreadsForZip) as pool:
                retValList = pool.map(self.ssh_make_one_zip, argDictList)
                # check returns
                for fileSpec, retVal in zip(jobspec.outFiles, retValList):
                    tmpRet, errMsg, fileInfo = retVal
                    if tmpRet is True:
                        # set path
                        fileSpec.path = fileInfo['path']
                        fileSpec.fsize = fileInfo['fsize']
                        fileSpec.chksum = fileInfo['chksum']
                        msgStr = 'fileSpec.path - {0}, fileSpec.fsize - {1}, fileSpec.chksum(adler32) - {2}' \
                            .format(fileSpec.path, fileSpec.fsize, fileSpec.chksum)
                        tmp_log.debug(msgStr)
                    else:
                        tmp_log.error('got {0} with {1} when zipping {2}'.format(tmpRet, errMsg, fileSpec.lfn))
                        return tmpRet, 'failed to zip with {0}'.format(errMsg)
        except Exception:
            errMsg = core_utils.dump_error_message(tmp_log)
            return False, 'failed to zip with {0}'.format(errMsg)
        tmp_log.debug('done')
        return True, ''

    # make one zip file; file operations are done on remote side with ssh
    def ssh_make_one_zip(self, arg_dict):
        try:
            zipPath = arg_dict['zipPath']
            lfn = os.path.basename(zipPath)
            self.zip_tmp_log.debug('{0} start zipPath={1} with {2} files'.format(lfn, zipPath,
                                                                                 len(arg_dict['associatedFiles'])))
             # tmp arg file
            tmpArgFile = tempfile.NamedTemporaryFile(mode='w', delete=False, suffix='_tar-name.tmp',
                                                    dir=os.path.dirname(zipPath))
            for path in arg_dict['associatedFiles']:
                tmpArgFile.write('{0}\n'.format(path))
            tmpArgFile.close()
            # tmp zip file names
            tmpZipPath = zipPath + '.' + str(uuid.uuid4())
            com1 = ('ssh '
                    '-o StrictHostKeyChecking=no '
                    '-i {sshkey} '
                    '{userhost} '
                    '"test -f {tmpZipPath} || tar -cf {tmpZipPath} -T {arg_file} --transform \'s;.*/;;\' "'
                ).format(
                        sshkey=self.sshkey,
                        userhost=self.userhost,
                        tmpZipPath=tmpZipPath,
                        arg_file=tmpArgFile.name,
                    )
            # execute
            p1 = subprocess.Popen(com1,
                                 shell=True,
                                 close_fds=True,
                                 stdout=subprocess.PIPE,
                                 stderr=subprocess.PIPE)
            stdOut, stdErr = p1.communicate()
            retCode = p1.returncode
            if retCode != 0:
                msgStr = 'failed to make zip for {0} with {1}:{2}'.format(lfn, stdOut, stdErr)
                self.zip_tmp_log.error(msgStr)
                return None, msgStr, {}
            del p1, stdOut, stdErr
            gc.collect()
            os.remove(tmpArgFile.name)
            # avoid overwriting
            lockName = 'zip.lock.{0}'.format(lfn)
            lockInterval = 60
            tmpStat = False
            # get lock
            for i in range(lockInterval):
                tmpStat = self.dbInterface.get_object_lock(lockName, lock_interval=lockInterval)
                if tmpStat:
                    break
                time.sleep(1)
            # failed to lock
            if not tmpStat:
                msgStr = 'failed to lock for {0}'.format(lfn)
                self.zip_tmp_log.error(msgStr)
                return None, msgStr, {}
            # rename to be zipPath
            com2 = ('ssh '
                    '-o StrictHostKeyChecking=no '
                    '-i {sshkey} '
                    '{userhost} '
                    '"test -f {zipPath} || mv {tmpZipPath} {zipPath}"'
                ).format(
                        sshkey=self.sshkey,
                        userhost=self.userhost,
                        zipPath=zipPath,
                        tmpZipPath=tmpZipPath,
                    )
            p2 = subprocess.Popen(com2,
                                 shell=True,
                                 close_fds=True,
                                 stdout=subprocess.PIPE,
                                 stderr=subprocess.PIPE)
            p2.communicate()
            del p2
            gc.collect()
            # release lock
            self.dbInterface.release_object_lock(lockName)
            # make return
            fileInfo = dict()
            fileInfo['path'] = zipPath
            # get size
            # statInfo = os.stat(zipPath)
            # fileInfo['fsize'] = statInfo.st_size
            com3 = ('ssh '
                    '-o StrictHostKeyChecking=no '
                    '-i {sshkey} '
                    '{userhost} '
                    '"stat -c %s {zipPath}"'
                ).format(
                        sshkey=self.sshkey,
                        userhost=self.userhost,
                        zipPath=zipPath,
                    )
            p3 = subprocess.Popen(com3,
                                 shell=True,
                                 close_fds=True,
                                 stdout=subprocess.PIPE,
                                 stderr=subprocess.PIPE)
            stdOut, stdErr = p3.communicate()
            retCode = p3.returncode
            if retCode != 0:
                msgStr = 'failed to get file size of {0} with {1}:{2}'.format(zipPath, stdOut, stdErr)
                self.zip_tmp_log.error(msgStr)
                return None, msgStr, {}
            else:
                file_size = int(stdOut.strip('\n'))
                fileInfo['fsize'] = file_size
            del p3, stdOut, stdErr
            gc.collect()
            # get checksum
            # fileInfo['chksum'] = core_utils.calc_adler32(zipPath)
            com4 = ('ssh '
                    '-o StrictHostKeyChecking=no '
                    '-i {sshkey} '
                    '{userhost} '
                    '"{fileop_script} adler32 {zipPath}"'
                ).format(
                        sshkey=self.sshkey,
                        userhost=self.userhost,
                        fileop_script=self.fileop_script,
                        zipPath=zipPath,
                    )
            p4 = subprocess.Popen(com4,
                                 shell=True,
                                 close_fds=True,
                                 stdout=subprocess.PIPE,
                                 stderr=subprocess.PIPE)
            stdOut, stdErr = p4.communicate()
            retCode = p4.returncode
            if retCode != 0:
                msgStr = 'failed to get file adler32 of {0} with {1}:{2}'.format(zipPath, stdOut, stdErr)
                self.zip_tmp_log.error(msgStr)
                return None, msgStr, {}
            else:
                file_chksum = stdOut.strip('\n')
                fileInfo['chksum'] = file_chksum
            del p4, stdOut, stdErr
            gc.collect()
        except Exception:
            errMsg = core_utils.dump_error_message(self.zip_tmp_log)
            return False, 'failed to zip with {0}'.format(errMsg)
        self.zip_tmp_log.debug('{0} done'.format(lfn))
        return True, '', fileInfo
=======
        BaseZipper.__init__(self, **kwarg)
>>>>>>> e04c48b9
<|MERGE_RESOLUTION|>--- conflicted
+++ resolved
@@ -1,14 +1,4 @@
-<<<<<<< HEAD
-import os
-import uuid
-import time
-import multiprocessing
-import tempfile
-import gc
-from concurrent.futures import ThreadPoolExecutor as Pool
-=======
 from pandaharvester.harvesterzipper.base_zipper import BaseZipper
->>>>>>> e04c48b9
 
 
 # base class for stager plugin inheriting from BaseZipper since zip functions
@@ -19,379 +9,4 @@
         self.zipDir = "${SRCDIR}"
         self.zip_tmp_log = None
         self.zip_jobSpec = None
-<<<<<<< HEAD
-        PluginBase.__init__(self, **kwarg)
-
-    # zip output files
-    def simple_zip_output(self, jobspec, tmp_log):
-        tmp_log.debug('start')
-        self.zip_tmp_log = tmp_log
-        self.zip_jobSpec = jobspec
-        argDictList = []
-        try:
-            for fileSpec in jobspec.outFiles:
-                if self.zipDir == "${SRCDIR}":
-                    # the same directory as src
-                    zipDir = os.path.dirname(next(iter(fileSpec.associatedFiles)).path)
-                elif self.zipDir == "${WORKDIR}":
-                    # work dir
-                    workSpec = jobspec.get_workspec_list()[0]
-                    zipDir = workSpec.get_access_point()
-                else:
-                    zipDir = self.zipDir
-                zipPath = os.path.join(zipDir, fileSpec.lfn)
-                argDict = dict()
-                argDict['zipPath'] = zipPath
-                argDict['associatedFiles'] = []
-                for assFileSpec in fileSpec.associatedFiles:
-                    if os.path.exists(assFileSpec.path):
-                        argDict['associatedFiles'].append(assFileSpec.path)
-                    else:
-                        assFileSpec.status = 'failed'
-                argDictList.append(argDict)
-            # parallel execution
-            try:
-                nThreadsForZip = harvester_config.stager.nThreadsForZip
-            except Exception:
-                nThreadsForZip = multiprocessing.cpu_count()
-            with Pool(max_workers=nThreadsForZip) as pool:
-                retValList = pool.map(self.make_one_zip, argDictList)
-                # check returns
-                for fileSpec, retVal in zip(jobspec.outFiles, retValList):
-                    tmpRet, errMsg, fileInfo = retVal
-                    if tmpRet is True:
-                        # set path
-                        fileSpec.path = fileInfo['path']
-                        fileSpec.fsize = fileInfo['fsize']
-                        fileSpec.chksum = fileInfo['chksum']
-                        msgStr = 'fileSpec.path - {0}, fileSpec.fsize - {1}, fileSpec.chksum(adler32) - {2}' \
-                            .format(fileSpec.path, fileSpec.fsize, fileSpec.chksum)
-                        tmp_log.debug(msgStr)
-                    else:
-                        tmp_log.error('got {0} with {1} when zipping {2}'.format(tmpRet, errMsg, fileSpec.lfn))
-                        return tmpRet, 'failed to zip with {0}'.format(errMsg)
-        except Exception:
-            errMsg = core_utils.dump_error_message(tmp_log)
-            return False, 'failed to zip with {0}'.format(errMsg)
-        tmp_log.debug('done')
-        return True, ''
-
-    # make one zip file
-    def make_one_zip(self, arg_dict):
-        try:
-            zipPath = arg_dict['zipPath']
-            lfn = os.path.basename(zipPath)
-            self.zip_tmp_log.debug('{0} start zipPath={1} with {2} files'.format(lfn, zipPath,
-                                                                                 len(arg_dict['associatedFiles'])))
-            # make zip if doesn't exist
-            if not os.path.exists(zipPath):
-                # tmp file names
-                tmpZipPath = zipPath + '.' + str(uuid.uuid4())
-                tmpZipPathIn = tmpZipPath + '.in'
-                with open(tmpZipPathIn, "w") as f:
-                    for associatedFile in arg_dict['associatedFiles']:
-                        f.write("{0}\n".format(associatedFile))
-                # make command
-                com = 'tar -c -f {0} -T {1} '.format(tmpZipPath, tmpZipPathIn)
-                com += "--transform 's/.*\///' "
-                # execute
-                p = subprocess.Popen(com,
-                                     shell=True,
-                                     stdout=subprocess.PIPE,
-                                     stderr=subprocess.PIPE)
-                stdOut, stdErr = p.communicate()
-                retCode = p.returncode
-                if retCode != 0:
-                    msgStr = 'failed to make zip for {0} with {1}:{2}'.format(lfn, stdOut, stdErr)
-                    self.zip_tmp_log.error(msgStr)
-                    return None, msgStr, {}
-                # avoid overwriting
-                lockName = 'zip.lock.{0}'.format(lfn)
-                lockInterval = 60
-                tmpStat = False
-                # get lock
-                for i in range(lockInterval):
-                    tmpStat = self.dbInterface.get_object_lock(lockName, lock_interval=lockInterval)
-                    if tmpStat:
-                        break
-                    time.sleep(1)
-                # failed to lock
-                if not tmpStat:
-                    msgStr = 'failed to lock for {0}'.format(lfn)
-                    self.zip_tmp_log.error(msgStr)
-                    return None, msgStr
-                if not os.path.exists(zipPath):
-                    os.rename(tmpZipPath, zipPath)
-                # release lock
-                self.dbInterface.release_object_lock(lockName)
-            # make return
-            fileInfo = dict()
-            fileInfo['path'] = zipPath
-            # get size
-            statInfo = os.stat(zipPath)
-            fileInfo['fsize'] = statInfo.st_size
-            fileInfo['chksum'] = core_utils.calc_adler32(zipPath)
-        except Exception:
-            errMsg = core_utils.dump_error_message(self.zip_tmp_log)
-            return False, 'failed to zip with {0}'.format(errMsg)
-        self.zip_tmp_log.debug('{0} done'.format(lfn))
-        return True, '', fileInfo
-
-    # zip output files; file operations are done on remote side with ssh
-    def ssh_zip_output(self, jobspec, tmp_log):
-        tmp_log.debug('start')
-        self.zip_tmp_log = tmp_log
-        self.zip_jobSpec = jobspec
-        argDictList = []
-        outFiles_list = list(jobspec.outFiles)
-        try:
-            try:
-                nThreadsForZip = harvester_config.stager.nThreadsForZip
-            except Exception:
-                nThreadsForZip = multiprocessing.cpu_count()
-            # check associate file existence
-            def _check_assfile_existence(fileSpec):
-                # ass_file_paths_str = ' '.join([ assFileSpec.path for assFileSpec in fileSpec.associatedFiles ])
-                # tmpfile over shared fs
-                tmpArgFile = tempfile.NamedTemporaryFile(mode='w', delete=False, suffix='_check-exist.tmp',
-                                                        dir=os.path.dirname(next(iter(fileSpec.associatedFiles)).path))
-                for assFileSpec in fileSpec.associatedFiles:
-                    tmpArgFile.write('{0}\n'.format(assFileSpec.path))
-                tmpArgFile.close()
-                # record set
-                existence_set = set()
-                # make command
-                # '"for i in $(cat {arg_file}); do test -f $i && echo \'T\' || echo \'F\'; done" '
-                com = ( 'ssh '
-                        '-o StrictHostKeyChecking=no '
-                        '-i {sshkey} '
-                        '{userhost} '
-                        '"cat {arg_file} | xargs -I%% sh -c \' test -f %% && echo T || echo F \' " '
-                    ).format(
-                            sshkey=self.sshkey,
-                            userhost=self.userhost,
-                            arg_file=tmpArgFile.name,
-                        )
-                # execute
-                p = subprocess.Popen(com,
-                                     shell=True,
-                                     close_fds=True,
-                                     stdout=subprocess.PIPE,
-                                     stderr=subprocess.PIPE)
-                stdOut, stdErr = p.communicate()
-                retCode = p.returncode
-                if retCode != 0:
-                    msgStr = 'failed to existence of associate files with {0}:{1}'.format(stdOut, stdErr)
-                    tmp_log.error(msgStr)
-                else:
-                    try:
-                        ret_list = stdOut.strip('\n').split('\n')
-                        if len(fileSpec.associatedFiles) == len(ret_list):
-                            for (assFileSpec, retVal) in zip(fileSpec.associatedFiles, ret_list):
-                                if retVal == 'T':
-                                    existence_set.add(assFileSpec.path)
-                        else:
-                            msgStr = 'returned number of files inconsistent! Skipped...'
-                            tmp_log.error(msgStr)
-                    except Exception:
-                        core_utils.dump_error_message(tmp_log)
-                os.remove(tmpArgFile.name)
-                del p, stdOut, stdErr
-                gc.collect()
-                return existence_set
-            # parallel execution of check existence
-            with Pool(max_workers=nThreadsForZip) as pool:
-                existence_set_list = pool.map(_check_assfile_existence, outFiles_list)
-            # loop
-            for fileSpec, existence_set in zip(outFiles_list, existence_set_list):
-                if self.zipDir == "${SRCDIR}":
-                    # the same directory as src
-                    zipDir = os.path.dirname(next(iter(fileSpec.associatedFiles)).path)
-                elif self.zipDir == "${WORKDIR}":
-                    # work dir
-                    workSpec = jobspec.get_workspec_list()[0]
-                    zipDir = workSpec.get_access_point()
-                else:
-                    zipDir = self.zipDir
-                zipPath = os.path.join(zipDir, fileSpec.lfn)
-                argDict = dict()
-                argDict['zipPath'] = zipPath
-                argDict['associatedFiles'] = []
-                # check existence of files
-                for assFileSpec in fileSpec.associatedFiles:
-                    if assFileSpec.path in existence_set:
-                        argDict['associatedFiles'].append(assFileSpec.path)
-                    else:
-                        assFileSpec.status = 'failed'
-                # append
-                argDictList.append(argDict)
-            # parallel execution of zip
-            with Pool(max_workers=nThreadsForZip) as pool:
-                retValList = pool.map(self.ssh_make_one_zip, argDictList)
-                # check returns
-                for fileSpec, retVal in zip(jobspec.outFiles, retValList):
-                    tmpRet, errMsg, fileInfo = retVal
-                    if tmpRet is True:
-                        # set path
-                        fileSpec.path = fileInfo['path']
-                        fileSpec.fsize = fileInfo['fsize']
-                        fileSpec.chksum = fileInfo['chksum']
-                        msgStr = 'fileSpec.path - {0}, fileSpec.fsize - {1}, fileSpec.chksum(adler32) - {2}' \
-                            .format(fileSpec.path, fileSpec.fsize, fileSpec.chksum)
-                        tmp_log.debug(msgStr)
-                    else:
-                        tmp_log.error('got {0} with {1} when zipping {2}'.format(tmpRet, errMsg, fileSpec.lfn))
-                        return tmpRet, 'failed to zip with {0}'.format(errMsg)
-        except Exception:
-            errMsg = core_utils.dump_error_message(tmp_log)
-            return False, 'failed to zip with {0}'.format(errMsg)
-        tmp_log.debug('done')
-        return True, ''
-
-    # make one zip file; file operations are done on remote side with ssh
-    def ssh_make_one_zip(self, arg_dict):
-        try:
-            zipPath = arg_dict['zipPath']
-            lfn = os.path.basename(zipPath)
-            self.zip_tmp_log.debug('{0} start zipPath={1} with {2} files'.format(lfn, zipPath,
-                                                                                 len(arg_dict['associatedFiles'])))
-             # tmp arg file
-            tmpArgFile = tempfile.NamedTemporaryFile(mode='w', delete=False, suffix='_tar-name.tmp',
-                                                    dir=os.path.dirname(zipPath))
-            for path in arg_dict['associatedFiles']:
-                tmpArgFile.write('{0}\n'.format(path))
-            tmpArgFile.close()
-            # tmp zip file names
-            tmpZipPath = zipPath + '.' + str(uuid.uuid4())
-            com1 = ('ssh '
-                    '-o StrictHostKeyChecking=no '
-                    '-i {sshkey} '
-                    '{userhost} '
-                    '"test -f {tmpZipPath} || tar -cf {tmpZipPath} -T {arg_file} --transform \'s;.*/;;\' "'
-                ).format(
-                        sshkey=self.sshkey,
-                        userhost=self.userhost,
-                        tmpZipPath=tmpZipPath,
-                        arg_file=tmpArgFile.name,
-                    )
-            # execute
-            p1 = subprocess.Popen(com1,
-                                 shell=True,
-                                 close_fds=True,
-                                 stdout=subprocess.PIPE,
-                                 stderr=subprocess.PIPE)
-            stdOut, stdErr = p1.communicate()
-            retCode = p1.returncode
-            if retCode != 0:
-                msgStr = 'failed to make zip for {0} with {1}:{2}'.format(lfn, stdOut, stdErr)
-                self.zip_tmp_log.error(msgStr)
-                return None, msgStr, {}
-            del p1, stdOut, stdErr
-            gc.collect()
-            os.remove(tmpArgFile.name)
-            # avoid overwriting
-            lockName = 'zip.lock.{0}'.format(lfn)
-            lockInterval = 60
-            tmpStat = False
-            # get lock
-            for i in range(lockInterval):
-                tmpStat = self.dbInterface.get_object_lock(lockName, lock_interval=lockInterval)
-                if tmpStat:
-                    break
-                time.sleep(1)
-            # failed to lock
-            if not tmpStat:
-                msgStr = 'failed to lock for {0}'.format(lfn)
-                self.zip_tmp_log.error(msgStr)
-                return None, msgStr, {}
-            # rename to be zipPath
-            com2 = ('ssh '
-                    '-o StrictHostKeyChecking=no '
-                    '-i {sshkey} '
-                    '{userhost} '
-                    '"test -f {zipPath} || mv {tmpZipPath} {zipPath}"'
-                ).format(
-                        sshkey=self.sshkey,
-                        userhost=self.userhost,
-                        zipPath=zipPath,
-                        tmpZipPath=tmpZipPath,
-                    )
-            p2 = subprocess.Popen(com2,
-                                 shell=True,
-                                 close_fds=True,
-                                 stdout=subprocess.PIPE,
-                                 stderr=subprocess.PIPE)
-            p2.communicate()
-            del p2
-            gc.collect()
-            # release lock
-            self.dbInterface.release_object_lock(lockName)
-            # make return
-            fileInfo = dict()
-            fileInfo['path'] = zipPath
-            # get size
-            # statInfo = os.stat(zipPath)
-            # fileInfo['fsize'] = statInfo.st_size
-            com3 = ('ssh '
-                    '-o StrictHostKeyChecking=no '
-                    '-i {sshkey} '
-                    '{userhost} '
-                    '"stat -c %s {zipPath}"'
-                ).format(
-                        sshkey=self.sshkey,
-                        userhost=self.userhost,
-                        zipPath=zipPath,
-                    )
-            p3 = subprocess.Popen(com3,
-                                 shell=True,
-                                 close_fds=True,
-                                 stdout=subprocess.PIPE,
-                                 stderr=subprocess.PIPE)
-            stdOut, stdErr = p3.communicate()
-            retCode = p3.returncode
-            if retCode != 0:
-                msgStr = 'failed to get file size of {0} with {1}:{2}'.format(zipPath, stdOut, stdErr)
-                self.zip_tmp_log.error(msgStr)
-                return None, msgStr, {}
-            else:
-                file_size = int(stdOut.strip('\n'))
-                fileInfo['fsize'] = file_size
-            del p3, stdOut, stdErr
-            gc.collect()
-            # get checksum
-            # fileInfo['chksum'] = core_utils.calc_adler32(zipPath)
-            com4 = ('ssh '
-                    '-o StrictHostKeyChecking=no '
-                    '-i {sshkey} '
-                    '{userhost} '
-                    '"{fileop_script} adler32 {zipPath}"'
-                ).format(
-                        sshkey=self.sshkey,
-                        userhost=self.userhost,
-                        fileop_script=self.fileop_script,
-                        zipPath=zipPath,
-                    )
-            p4 = subprocess.Popen(com4,
-                                 shell=True,
-                                 close_fds=True,
-                                 stdout=subprocess.PIPE,
-                                 stderr=subprocess.PIPE)
-            stdOut, stdErr = p4.communicate()
-            retCode = p4.returncode
-            if retCode != 0:
-                msgStr = 'failed to get file adler32 of {0} with {1}:{2}'.format(zipPath, stdOut, stdErr)
-                self.zip_tmp_log.error(msgStr)
-                return None, msgStr, {}
-            else:
-                file_chksum = stdOut.strip('\n')
-                fileInfo['chksum'] = file_chksum
-            del p4, stdOut, stdErr
-            gc.collect()
-        except Exception:
-            errMsg = core_utils.dump_error_message(self.zip_tmp_log)
-            return False, 'failed to zip with {0}'.format(errMsg)
-        self.zip_tmp_log.debug('{0} done'.format(lfn))
-        return True, '', fileInfo
-=======
-        BaseZipper.__init__(self, **kwarg)
->>>>>>> e04c48b9
+        BaseZipper.__init__(self, **kwarg)