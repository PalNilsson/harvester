--- conflicted
+++ resolved
@@ -603,37 +603,6 @@
 
 
 
-<<<<<<< HEAD
-
-##########################
-#
-# FIFO parameters
-#
-
-[monitor_fifo]
-
-# module and class names to provide the fifo queue
-fifoModule = pandaharvester.harvesterfifo.sqlite_queue
-fifoClass = SqliteQueue
-
-# database filename for sqlite.
-# must be different from main Harvester DB and other fifo DBs if using sqlite
-database_filename = /dev/shm/monitor_fifo.db
-
-# max number of workers to be populated into the fifo queue
-maxWorkersToPopulate = 10000
-
-# max number of workers in a chunk to enqueue
-maxWorkersPerChunk = 500
-
-# lock interval in sec
-lockInterval = 600
-
-# sleep interval in sec
-sleepTime = 60
-
-[sweeper_fifo]
-=======
 ##########################
 #
 # Log level parameters
@@ -647,5 +616,4 @@
 # logger_name = level (CRITICAL, ERROR, WARNING, INFO, DEBUG, NOTSET)
 #
 # E.g. to set INFO level to panda-monitor.log
-# monitor = INFO
->>>>>>> a3e8d5a7
+# monitor = INFO