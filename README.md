--- conflicted
+++ resolved
@@ -1,14 +1,10 @@
-# OBSOLETE
+# Harvester
 
-<<<<<<< HEAD
-Moved to https://github.com/HSF/harvester
-=======
 Harvester is a resource-facing service between WFMS and the collection of pilots.
 It is a lightweight stateless service running on a VObox or an edge node of HPC centers
 to provide a uniform view for various resources.
 
 For a detailed description and installation instructions, please check out this project's wiki tab:
 https://github.com/HSF/harvester/wiki
->>>>>>> 1d84d713
-  
+
 ----------